--- conflicted
+++ resolved
@@ -2,16 +2,13 @@
 
 All notable changes to this gear are documented in this file.
 
-<<<<<<< HEAD
 ## Unreleased
 
 * Updates to pull REDCap API code from library instead
 
-=======
 ## 0.1.1
 * Transfers UDS module first if exists
-  
->>>>>>> e7a53dc2
+
 ## 0.1.0
 * Removes timestamp from uploaded filename (filename needs to match for error correction)
 * Always upload the CSV file to project level regardless of where the gear is invoked
