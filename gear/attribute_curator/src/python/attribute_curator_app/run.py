"""Entry script for UDS Curator."""

import logging
from typing import Optional

from curator.scheduling import ProjectCurationError, ProjectCurationScheduler
from flywheel_adaptor.flywheel_proxy import ProjectAdaptor
from flywheel_gear_toolkit import GearToolkitContext
from gear_execution.gear_execution import (
    ClientWrapper,
    ContextClient,
    GearEngine,
    GearExecutionEnvironment,
    GearExecutionError,
    InputFileWrapper,
    get_project_from_destination,
)
from inputs.parameter_store import ParameterStore
from nacc_attribute_deriver.attribute_deriver import AttributeDeriver

from attribute_curator_app.main import run

log = logging.getLogger(__name__)


class AttributeCuratorVisitor(GearExecutionEnvironment):
    """Visitor for the UDS Curator gear."""

    def __init__(
        self,
        client: ClientWrapper,
        project: ProjectAdaptor,
        filename_pattern: str,
        curation_tag: str,
        force_curate: bool = False,
        blacklist_file: Optional[InputFileWrapper] = None,
    ):
        super().__init__(client=client)
        self.__project = project
        self.__filename_pattern = filename_pattern
        self.__curation_tag = curation_tag
        self.__force_curate = force_curate
        self.__blacklist_file = blacklist_file

    @classmethod
    def create(
        cls,
        context: GearToolkitContext,
        parameter_store: Optional[ParameterStore] = None,
    ) -> "AttributeCuratorVisitor":
        """Creates a UDS Curator execution visitor.

        Args:
            context: The gear context.
            parameter_store: The parameter store
        Returns:
          the execution environment
        Raises:
          GearExecutionError if any expected inputs are missing
        """

        client = ContextClient.create(context=context)
        proxy = client.get_proxy()

        blacklist_file = InputFileWrapper.create(
            input_name="blacklist_file", context=context
        )

        filename_pattern = context.config.get("filename_pattern", "*.json")
        curation_tag = context.config.get("curation_tag", "attribute-curator")
        force_curate = context.config.get("force_curate", False)

        fw_project = get_project_from_destination(context=context, proxy=proxy)
        project = ProjectAdaptor(project=fw_project, proxy=proxy)

<<<<<<< HEAD
        if context.config.get("debug", False):
            logging.basicConfig(level=logging.DEBUG)

        return AttributeCuratorVisitor(client=client,
                                       project=project,
                                       filename_pattern=filename_pattern,
                                       curation_tag=curation_tag,
                                       force_curate=force_curate,
                                       blacklist_file=blacklist_file)
=======
        return AttributeCuratorVisitor(
            client=client,
            project=project,
            filename_pattern=filename_pattern,
            curation_tag=curation_tag,
            force_curate=force_curate,
            blacklist_file=blacklist_file,
        )
>>>>>>> d1ce9bcf

    def run(self, context: GearToolkitContext) -> None:
        log.info("Curating project: %s/%s", self.__project.group, self.__project.label)

        deriver = AttributeDeriver()

        blacklist = None
        if self.__blacklist_file:
            with open(self.__blacklist_file.filepath, mode="r") as fh:
                blacklist = [x.strip() for x in fh.readlines()]

        try:
            scheduler = ProjectCurationScheduler.create(
                project=self.__project,
                filename_pattern=self.__filename_pattern,
                blacklist=blacklist,
            )
        except ProjectCurationError as error:
            raise GearExecutionError(error) from error

        run(
            context=context,
            deriver=deriver,
            scheduler=scheduler,
            curation_tag=self.__curation_tag,
            force_curate=self.__force_curate,
        )


def main():
    """Main method for Attribute Curator."""
    GearEngine().run(gear_type=AttributeCuratorVisitor)


if __name__ == "__main__":
    main()<|MERGE_RESOLUTION|>--- conflicted
+++ resolved
@@ -73,17 +73,9 @@
         fw_project = get_project_from_destination(context=context, proxy=proxy)
         project = ProjectAdaptor(project=fw_project, proxy=proxy)
 
-<<<<<<< HEAD
         if context.config.get("debug", False):
             logging.basicConfig(level=logging.DEBUG)
 
-        return AttributeCuratorVisitor(client=client,
-                                       project=project,
-                                       filename_pattern=filename_pattern,
-                                       curation_tag=curation_tag,
-                                       force_curate=force_curate,
-                                       blacklist_file=blacklist_file)
-=======
         return AttributeCuratorVisitor(
             client=client,
             project=project,
@@ -92,7 +84,6 @@
             force_curate=force_curate,
             blacklist_file=blacklist_file,
         )
->>>>>>> d1ce9bcf
 
     def run(self, context: GearToolkitContext) -> None:
         log.info("Curating project: %s/%s", self.__project.group, self.__project.label)
