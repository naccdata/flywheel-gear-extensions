"""Entry script for REDCap to Flywheel Transfer."""

import logging
import sys
from typing import Any, Dict, Optional, Tuple

from centers.center_group import (
    CenterError,
    CenterGroup,
    FormIngestProjectMetadata,
    REDCapFormProjectMetadata,
)
from flywheel.rest import ApiException
from flywheel_adaptor.flywheel_proxy import GroupAdaptor
from flywheel_gear_toolkit import GearToolkitContext
from gear_execution.gear_execution import (
    ClientWrapper,
    GearBotClient,
    GearEngine,
    GearExecutionEnvironment,
    GearExecutionError,
)
from inputs.context_parser import ConfigParseError, get_config
from inputs.parameter_store import ParameterError, ParameterStore
from redcap.redcap_connection import REDCapConnection, REDCapReportConnection

from redcap_fw_transfer_app.main import run

logging.basicConfig(stream=sys.stdout, level=logging.INFO)
log = logging.getLogger(__name__)


def get_destination_group_and_project(dest_container: Any) -> Tuple[str, str]:
    """Find the flywheel group id and project id for the destination project.

    Args:
        dest_container: Flywheel container in which the gear is triggered

    Returns:
        Tuple[str, str]: group id, project id

    Raises:
        GearExecutionError if any error occurred while retrieving parent info
    """

    if not dest_container:
        raise GearExecutionError('Gear destination not set')

    if dest_container.container_type == 'project':
        project_id = dest_container.id
        group_id = dest_container.group
    elif dest_container.container_type in ('session', 'acquisition'):
        project_id = dest_container.parents.project
        group_id = dest_container.parents.group
    else:
        raise GearExecutionError(
            f'Invalid gear destination type {dest_container.container_type}')

    return group_id, project_id


def get_redcap_projects_metadata(
        *, group_adaptor: GroupAdaptor,
        project_label: str) -> Dict[str, REDCapFormProjectMetadata]:
    """Retrieve the info on source REDCap projects to transfer the data from.
    REDCap->FW mapping info is included in each center's metadata project.

    Args:
        group_adaptor: Flywhee group adaptor
        project_label: Flywheel ingest project label to upload data

    Returns:
        Dict[str, REDCapFormProject]: REDCap project info by module

    Raises:
        GearExecutionError if any error occurred while parsing metadata
    """

    redcap_projects = {}

    try:
        center_group = CenterGroup.get_center_group(adaptor=group_adaptor)
        center_metadata = center_group.get_project_info()
    except CenterError as error:
        raise GearExecutionError(
            f'Error in retrieving center metadata: {error}') from error

    matches = 0
    for study, study_metadata in center_metadata.studies.items():
        # there should be only one study with matching project label
        # iterate until a match found
        project_metadata = study_metadata.get_ingest(project_label)
        if (not project_metadata
                or not isinstance(project_metadata, FormIngestProjectMetadata)
                or not project_metadata.redcap_projects):
            continue

        matches += 1
        log.info(
            'REDCap projects metadata found for center: %s, '
            'study: %s, project: %s', group_adaptor.label, study,
            project_label)
        redcap_projects = project_metadata.redcap_projects

    if matches > 1:
        raise GearExecutionError(
            'More than one match found for project '
            f'{project_label} in center {group_adaptor.label} metadata')

    return redcap_projects


class REDCapFlywheelTransferVisitor(GearExecutionEnvironment):
    """The gear execution visitor for the redcap_fw_transfer app."""

    def __init__(self, client: ClientWrapper, parameter_store: ParameterStore,
                 param_path: str):
        """
        Args:
            client: Flywheel SDK client wrapper
            parameter_store: AWS parameter store connection
            param_path: AWS parameter path for REDCap credentials
        """
        super().__init__(client=client)
        self.__param_store = parameter_store
        self.__param_path = param_path

    @classmethod
    def create(
        cls, context: GearToolkitContext,
        parameter_store: Optional[ParameterStore]
    ) -> 'REDCapFlywheelTransferVisitor':
        """Creates a redcap_fw_transfer execution visitor.

        Args:
          context: the gear context
          parameter_store: AWS parameter store connection

        Raises:
          GearExecutionError if any error occurred while parsing gear configs
        """
        assert parameter_store, "Parameter store expected"

        try:
            param_path: str = get_config(gear_context=context,
                                         key='parameter_path')
        except ConfigParseError as error:
            raise GearExecutionError(
                f'Incomplete configuration: {error.message}') from error

        client_wrapper = GearBotClient.create(context=context,
                                              parameter_store=parameter_store)

        return REDCapFlywheelTransferVisitor(client=client_wrapper,
                                             parameter_store=parameter_store,
                                             param_path=param_path)

    def get_redcap_connection(
        self, redcap_project: REDCapFormProjectMetadata
    ) -> Optional[REDCapConnection]:
        """Get API connection for the sepcified REDCap project.

        Args:
            redcap_project: REDCap project metadata

        Returns:
            REDCapConnection(optional): REDCap API connection if successful, else None
        """
        try:
            if redcap_project.report_id:
                redcap_params = self.__param_store.get_redcap_report_params_for_project(
                    base_path=self.__param_path,
                    pid=redcap_project.redcap_pid,
                    report_id=redcap_project.report_id)
                redcap_con = REDCapReportConnection.create_from(redcap_params)
            else:
                redcap_params = self.__param_store.get_redcap_parameters(
                    base_path=self.__param_path, pid=redcap_project.redcap_pid)
                redcap_con = REDCapConnection.create_from(redcap_params)
        except ParameterError as error:
            log.error(
                'Error in retrieving REDCap project credentials '
                'for project %s module %s: %s', redcap_project.redcap_pid,
                redcap_project.label, error)
            return None

        return redcap_con

    def run(self, context: GearToolkitContext):
        """Runs the redcap_fw_transfer app.

        Args:
            context: the gear execution context

        Raises:
            GearExecutionError if error occurrs while transferring data
        """

        assert context, 'Gear context required'

        try:
            dest_container = context.get_destination_container()
        except ApiException as error:
            raise GearExecutionError(
                f'Cannot find destination container: {error}') from error

        group_id, project_id = get_destination_group_and_project(
            dest_container)
        group_adaptor = self.proxy.find_group(group_id)
        if not group_adaptor:
            raise GearExecutionError(f'Cannot find Flywheel group {group_id}')
        project = self.proxy.get_project_by_id(project_id)
        if not project:
            raise GearExecutionError(
                f'Cannot find Flywheel project {project_id}')

        redcap_projects = get_redcap_projects_metadata(
<<<<<<< HEAD
            group_adaptor=group, project_label=project.label)
=======
            group_adaptor=group_adaptor, project_label=project.label)
>>>>>>> 4705fd58

        if not redcap_projects:
            raise GearExecutionError(
                'REDCap project information not found for '
                f'{group_id}/{project.label}')

        failed_count = 0
        for redcap_project in redcap_projects.values():
            redcap_con = self.get_redcap_connection(redcap_project)
            if not redcap_con:
                failed_count += 1
                continue

            module = redcap_project.label.lower()
            try:
                run(gear_context=context,
                    redcap_con=redcap_con,
                    redcap_pid=str(redcap_project.redcap_pid),
                    module=module,
                    fw_group=group_id,
                    fw_project=project)
            except GearExecutionError as error:
                log.error(
                    'Error in ingesting module %s from REDCap project %s: %s',
                    module, redcap_project.redcap_pid, error)
                failed_count += 1
                continue

        if failed_count > 0:
            raise GearExecutionError(
                f'Failed to ingest data for {failed_count} module(s)')


def main():
    """Main method for REDCap to Flywheel Transfer."""

    GearEngine.create_with_parameter_store().run(
        gear_type=REDCapFlywheelTransferVisitor)


if __name__ == "__main__":
    main()<|MERGE_RESOLUTION|>--- conflicted
+++ resolved
@@ -215,11 +215,7 @@
                 f'Cannot find Flywheel project {project_id}')
 
         redcap_projects = get_redcap_projects_metadata(
-<<<<<<< HEAD
-            group_adaptor=group, project_label=project.label)
-=======
             group_adaptor=group_adaptor, project_label=project.label)
->>>>>>> 4705fd58
 
         if not redcap_projects:
             raise GearExecutionError(
