"""Main function for running template push process."""
import logging
from typing import Optional

from centers.nacc_group import NACCGroup
from flywheel_adaptor.flywheel_proxy import FlywheelError
from flywheel_gear_toolkit import GearToolkitContext
from fw_client import FWClient
from gear_execution.gear_execution import (ClientWrapper, ContextClient,
                                           GearEngine,
                                           GearExecutionEnvironment,
                                           GearExecutionError)
from inputs.context_parser import get_api_key
from inputs.parameter_store import ParameterStore
from projects.template_project import TemplateProject
from template_app.main import run

log = logging.getLogger(__name__)


class TemplatingVisitor(GearExecutionEnvironment):
    """Visitor for the templating gear."""

    # pylint: disable=(too-many-arguments)
    def __init__(self, admin_id: str, client: ClientWrapper,
                 template_group: str, template_label: str, new_only: bool):
        self.__admin_id = admin_id
        self.__client = client
        self.__new_only = new_only
        self.__template_group = template_group
        self.__template_label = template_label

    @classmethod
    def create(
        cls,
        context: GearToolkitContext,
        parameter_store: Optional[ParameterStore] = None
    ) -> 'TemplatingVisitor':
        """Creates a templating execution visitor.

        Args:
            context: The gear context.
        Returns:
          the templating visitor
        Raises:
          GearExecutionError if any expected inputs are missing
        """
        client = ContextClient.create(context=context)

        # Need fw-client because the SDK doesn't properly implement
        # ViewerApp type used for copying viewer apps from template projects.
        api_key = get_api_key(context)
        client.set_fw_client(
            FWClient(api_key=api_key, client_name="push-template"))
        group_id = context.config.get("template_group")
        if not group_id:
            raise GearExecutionError("Expected \"template_group\"")
        template_label = context.config.get("template_project")
        if not template_label:
            raise GearExecutionError("Expected \"template_label\"")

        return TemplatingVisitor(
            admin_id=context.config.get("admin_group", "nacc"),
            client=client,
            template_group=group_id,
            template_label=template_label,
            new_only=context.config.get("new_only", False))

    def run(self, context: GearToolkitContext) -> None:
        proxy = self.__client.get_proxy()
<<<<<<< HEAD
        admin_group = NACCGroup.create(proxy=proxy, group_id=self.__admin_id)
        projects = proxy.find_projects(group_id=self.__template_group,
                                       project_label=self.__template_label)
        if not projects:
            raise GearExecutionError(
                "Template project "
                f"{self.__template_group}/{self.__template_label}"
                " does not exist")

        run(admin_group=admin_group,
=======
        try:
            admin_group = NACCGroup.create(proxy=proxy,
                                           group_id=self.__admin_id)
        except FlywheelError as error:
            raise GearExecutionError(str(error)) from error
        template_map = get_template_projects(group=admin_group)
        run(proxy=proxy,
            center_tag_pattern=r'adcid-\d+',
>>>>>>> d11c2e2a
            new_only=self.__new_only,
            template=TemplateProject(project=projects[0], proxy=proxy))


def main():
    """Main method to run template copy gear."""

    GearEngine().run(gear_type=TemplatingVisitor)


if __name__ == "__main__":
    main()<|MERGE_RESOLUTION|>--- conflicted
+++ resolved
@@ -68,8 +68,11 @@
 
     def run(self, context: GearToolkitContext) -> None:
         proxy = self.__client.get_proxy()
-<<<<<<< HEAD
-        admin_group = NACCGroup.create(proxy=proxy, group_id=self.__admin_id)
+        try:
+            admin_group = NACCGroup.create(proxy=proxy,
+                                           group_id=self.__admin_id)
+        except FlywheelError as error:
+            raise GearExecutionError(str(error)) from error
         projects = proxy.find_projects(group_id=self.__template_group,
                                        project_label=self.__template_label)
         if not projects:
@@ -79,16 +82,6 @@
                 " does not exist")
 
         run(admin_group=admin_group,
-=======
-        try:
-            admin_group = NACCGroup.create(proxy=proxy,
-                                           group_id=self.__admin_id)
-        except FlywheelError as error:
-            raise GearExecutionError(str(error)) from error
-        template_map = get_template_projects(group=admin_group)
-        run(proxy=proxy,
-            center_tag_pattern=r'adcid-\d+',
->>>>>>> d11c2e2a
             new_only=self.__new_only,
             template=TemplateProject(project=projects[0], proxy=proxy))
 
