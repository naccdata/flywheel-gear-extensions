"""Singleton class representing NACC with a FW group."""
import logging
from typing import List, Optional

from flywheel.models.group import Group
from flywheel.models.user import User
from flywheel_adaptor.flywheel_proxy import FlywheelProxy, ProjectAdaptor
from pydantic import ValidationError
from redcap.redcap_repository import REDCapParametersRepository

from centers.center_adaptor import CenterAdaptor
from centers.center_group import CenterGroup
from centers.center_info import CenterInfo, CenterMapInfo

log = logging.getLogger(__name__)


<<<<<<< HEAD
class LegacyModuleInfo(BaseModel):
    """Represents information about a legacy module in nacc/metadata project.

    Attributes:
        legacy_label (str): Label of the legacy module.
        legacy_orderby (str): Orderby field for legacy module
    """
    legacy_label: str
    legacy_orderby: str


class CenterInfo(BaseModel):
    """Represents information about a center in nacc/metadata project.

    Attributes:
        adcid (int): The ADC ID of the center.
        name (str): The name of the center.
        group (str): The group ID of the center.
        active (bool): Active or inactive status.
    """
    adcid: int
    name: str
    group: str
    active: bool


class CenterMapInfo(BaseModel):
    """Represents the center map in nacc/metadata project."""
    centers: Dict[int, CenterInfo]

    def add(self, adcid: int, center_info: CenterInfo) -> None:
        """Adds the center info to the map.

        Args:
            adcid: The ADC ID of the center.
            center_info: The center info object.
        """
        self.centers[adcid] = center_info

    def get(self, adcid: int) -> Optional[CenterInfo]:
        """Gets the center info for the given ADCID.

        Args:
            adcid: The ADC ID of the center.
        Returns:
            The center info for the center. None if no info is found.
        """
        return self.centers.get(adcid, None)


=======
>>>>>>> ebc33d3b
class NACCGroup(CenterAdaptor):
    """Manages group for NACC."""

    def __init__(self, *, group: Group, proxy: FlywheelProxy) -> None:
        super().__init__(group=group, proxy=proxy)
        self.__admin_project: Optional[ProjectAdaptor] = None
        self.__redcap_param_repo: Optional[REDCapParametersRepository] = None

    @classmethod
    def create(cls,
               *,
               proxy: FlywheelProxy,
               group_id: str = 'nacc') -> 'NACCGroup':
        """Creates a NACCGroup object for the group on the flywheel instance.

        Args:
          proxy: the flywheel instance proxy object
          group_id: the label for NACC group (optional)
        Returns:
          the NACCGroup object
        """
        group = proxy.get_group(group_label="NACC", group_id=group_id)
        admin_group = NACCGroup(group=group, proxy=proxy)
        metadata_project = admin_group.get_metadata()
        metadata_project.add_admin_users(admin_group.get_user_access())

        return admin_group

    @property
    def redcap_param_repo(self) -> Optional[REDCapParametersRepository]:
        return self.__redcap_param_repo

    def set_redcap_param_repo(self,
                              redcap_param_repo: REDCapParametersRepository):
        self.__redcap_param_repo = redcap_param_repo

    def add_center(self, center_group: CenterGroup) -> None:
        """Adds the metadata for the center.

        Args:
          center_group: the CenterGroup object for the center
        """
        self.add_adcid(adcid=center_group.adcid,
                       group_label=center_group.label,
                       group_id=center_group.id,
                       active=center_group.is_active())

    def add_adcid(self, adcid: int, group_label: str, group_id: str,
                  active: bool) -> None:
        """Adds the adcid-group correspondence.

        Args:
          adcid: the ADC ID
          group_label: the label for the center group
          group_id: the ID for the center group
          active: active or inactive status for the center.
        """
        metadata = self.get_metadata()
        center_map = self.get_center_map()
        center_map.add(
            adcid,
            CenterInfo(adcid=adcid,
                       name=group_label,
                       group=group_id,
                       active=active))
        exclude = {'centers': {'__all__': {'tags'}}}
        metadata.update_info(center_map.model_dump(exclude=exclude))

    def get_center_map(self) -> CenterMapInfo:
        """Returns the adcid-group map.

        Returns:
          dictionary mapping adcid to adcid-group label correspondence
        """
        project = self.get_metadata()
        info = project.get_info()

        if not info:
            return CenterMapInfo(centers={})

        try:
            center_map = CenterMapInfo.model_validate(info)
        except ValidationError as error:
            log.error('unable to parse center table: %s', str(error))
            center_map = CenterMapInfo(centers={})

        return center_map

    def get_adcid(self, group_id: str) -> Optional[int]:
        """Returns the ADCID for the center group.

        Args:
          group_id: the ID for the center group
        Returns:
          the ADCID for the center
        """
        center_map = self.get_center_map()
        for adcid, center_info in center_map.centers.items():
            if center_info.group == group_id:
                return adcid
        return None

    def get_center(self, adcid: int) -> Optional[CenterGroup]:
        """Returns the center group for the given ADCID.

        Args:
            adcid: The ADCID of the center group to retrieve.

        Returns:
            The CenterGroup for the center. None if no group is found.

        Raises:
            AssertionError: If no center is found for the given ADCID.
        """
        center_map = self.get_center_map()
        center_info = center_map.get(adcid)
        if not center_info:
            return None

        group_id = center_info.group
        group = self._fw.find_group(group_id=str(group_id))
        if not group:
            return None

        center_group = CenterGroup.create_from_group_adaptor(adaptor=group)
        if self.redcap_param_repo:
            center_group.set_redcap_param_repo(self.redcap_param_repo)

        return center_group

    def get_centers(self) -> List[CenterGroup]:
        """Returns the center groups for all centers.

        Returns:
            The list of center groups.
        """
        centers = []
        center_map = self.get_center_map()
        for center_info in center_map.centers.values():
            group_id = center_info.group
            group = self._fw.find_group(group_id=(group_id))
            if group:
                center = CenterGroup.create_from_group_adaptor(adaptor=group)
                centers.append(center)

        return centers

    def add_center_user(self, user: User) -> None:
        """Authorizes a user to access the metadata project of nacc group.

        Args:
          user: the user object
        """
        assert user.id, "User must have user ID"

        metadata_project = self.get_metadata()
        read_only_role = self._fw.get_role('read-only')
        assert read_only_role, "Expecting read-only role to exist"

        metadata_project.add_user_role(user=user, role=read_only_role)

    def get_admin_project(self) -> ProjectAdaptor:
        """Returns the admin project.

        Returns:
         the admin project object
        """
        if not self.__admin_project:
            self.__admin_project = self.get_project('project-admin')
            assert self.__admin_project, ("Expecting project-admin project. "
                                          "Check user has permissions.")

        return self.__admin_project<|MERGE_RESOLUTION|>--- conflicted
+++ resolved
@@ -5,7 +5,7 @@
 from flywheel.models.group import Group
 from flywheel.models.user import User
 from flywheel_adaptor.flywheel_proxy import FlywheelProxy, ProjectAdaptor
-from pydantic import ValidationError
+from pydantic import BaseModel, ValidationError
 from redcap.redcap_repository import REDCapParametersRepository
 
 from centers.center_adaptor import CenterAdaptor
@@ -15,7 +15,6 @@
 log = logging.getLogger(__name__)
 
 
-<<<<<<< HEAD
 class LegacyModuleInfo(BaseModel):
     """Represents information about a legacy module in nacc/metadata project.
 
@@ -27,47 +26,6 @@
     legacy_orderby: str
 
 
-class CenterInfo(BaseModel):
-    """Represents information about a center in nacc/metadata project.
-
-    Attributes:
-        adcid (int): The ADC ID of the center.
-        name (str): The name of the center.
-        group (str): The group ID of the center.
-        active (bool): Active or inactive status.
-    """
-    adcid: int
-    name: str
-    group: str
-    active: bool
-
-
-class CenterMapInfo(BaseModel):
-    """Represents the center map in nacc/metadata project."""
-    centers: Dict[int, CenterInfo]
-
-    def add(self, adcid: int, center_info: CenterInfo) -> None:
-        """Adds the center info to the map.
-
-        Args:
-            adcid: The ADC ID of the center.
-            center_info: The center info object.
-        """
-        self.centers[adcid] = center_info
-
-    def get(self, adcid: int) -> Optional[CenterInfo]:
-        """Gets the center info for the given ADCID.
-
-        Args:
-            adcid: The ADC ID of the center.
-        Returns:
-            The center info for the center. None if no info is found.
-        """
-        return self.centers.get(adcid, None)
-
-
-=======
->>>>>>> ebc33d3b
 class NACCGroup(CenterAdaptor):
     """Manages group for NACC."""
 
