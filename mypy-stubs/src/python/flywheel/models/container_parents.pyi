--- conflicted
+++ resolved
@@ -5,13 +5,9 @@
 class ContainerParents:
 
     @property
-<<<<<<< HEAD
-    def group(self) -> Group:
+    def group(self) -> str:
         ...
 
 
     def get(self, key: str) -> Any:
-=======
-    def group(self) -> str:
->>>>>>> 0716f395
         ...