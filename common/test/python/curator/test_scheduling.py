"""Tests curator.scheduling."""

from datetime import date
from typing import Optional

from curator.scheduling_models import FileModel


def fm(
    filename: str,
    visit_date: Optional[date] = None,
    study_date: Optional[date] = None,
    scan_date: Optional[date] = None,
    scandate: Optional[date] = None,
    scandt: Optional[date] = None,
) -> FileModel:
    """Generates a file model for testing, may need to specify dates."""
    return FileModel(
        filename=filename,
        file_id="dummy-file",
        acquisition_id="dummy-acquisition",
        subject_id="dummy-subject",
        modified_date=date.today(),
        visit_date=visit_date,
        study_date=study_date,
        scan_date=scan_date,
        scandate=scandate,
        scandt=scandt,
    )


# pylint: disable=(no-self-use)
class TestFileModel:
    """Tests the FileModel Pydantic model."""

    def test_visit_pass(self):
        """Test the visit_pass property works as expected."""
        # pass2
        assert fm("NACCXXX_historic_apoe_genotype.json").visit_pass == "pass2"

        # pass1
<<<<<<< HEAD
        assert fm("NACCXXX_NP-RECORD-2012-02-10_NP.json").visit_pass == 'pass1'
        assert fm(
            "NACCXXX_MDS-RECORD-2006-03-23_MDS.json").visit_pass == 'pass1'
        assert fm(
            "NACCXXX_MILESTONE-2011-10-26_MLST.json").visit_pass == 'pass1'
        assert fm("NACCXXX_FORMS-VISIT-2_MEDS.json").visit_pass == 'pass1'
=======
        assert fm("NACCXXX_NP-RECORD-2012-02-10_NP.json").visit_pass == "pass1"
        assert fm("NACCXXX_MDS-RECORD-2006-03-23_MDS.json").visit_pass == "pass1"
        assert fm("NACCXXX_MILESTONE-2011-10-26_MLST.json").visit_pass == "pass1"
>>>>>>> d1ce9bcf

        assert fm("NACCXXX_apoe_genotype.json").visit_pass == "pass1"
        assert fm("NACCXXX_niagads_availability.json").visit_pass == "pass1"

        assert fm("NACCXXX_NCRAD-SAMPLES-BRAIN-2008-06-20.json").visit_pass == "pass1"
        assert (
            fm("NACCXXX_NCRAD-SAMPLES-BRAIN-TISSUE-2008-06-20.json").visit_pass
            == "pass1"
        )
        assert fm("NACCXXX_NCRAD-SAMPLES-BLOOD-2008-06-20.json").visit_pass == "pass1"
        assert fm("NACCXXX_NCRAD-SAMPLES-PLASMA-2008-06-20.json").visit_pass == "pass1"
        assert fm("NACCXXX_NCRAD-SAMPLES-DNA-2008-06-20.json").visit_pass == "pass1"

        assert fm("NACCXXX-SCAN-MR-QC-2023-08-25.json").visit_pass == "pass1"
        assert fm("NACCXXX-SCAN-MR-SBM-2023-08-25.json").visit_pass == "pass1"
        assert fm("NACCXXX-SCAN-PET-QC-2024-08-06.json").visit_pass == "pass1"
        assert (
            fm("NACCXXX-SCAN-AMYLOID-PET-GAAIN-2024-08-06.json").visit_pass == "pass1"
        )
        assert (
            fm("NACCXXX-SCAN-AMYLOID-PET-NPDKA-2024-08-06.json").visit_pass == "pass1"
        )
        assert fm("NACCXXX-SCAN-FDG-PET-NPDKA-2024-08-10.json").visit_pass == "pass1"
        assert fm("NACCXXX-SCAN-TAU-PET-NPDKA-2024-08-27.json").visit_pass == "pass1"

        # pass0
<<<<<<< HEAD
        assert fm("NACCXXX_FORMS-VISIT-5_UDS.json").visit_pass == 'pass0'
=======
        assert fm("NACCXXX_FORMS-VISIT-5_UDS.json").visit_pass == "pass0"
        assert fm("NACCXXX_FORMS-VISIT-2_MEDS.json").visit_pass == "pass0"
>>>>>>> d1ce9bcf

        # invalid/unknown pass
        assert fm("invalid.json").visit_pass is None<|MERGE_RESOLUTION|>--- conflicted
+++ resolved
@@ -39,18 +39,10 @@
         assert fm("NACCXXX_historic_apoe_genotype.json").visit_pass == "pass2"
 
         # pass1
-<<<<<<< HEAD
-        assert fm("NACCXXX_NP-RECORD-2012-02-10_NP.json").visit_pass == 'pass1'
-        assert fm(
-            "NACCXXX_MDS-RECORD-2006-03-23_MDS.json").visit_pass == 'pass1'
-        assert fm(
-            "NACCXXX_MILESTONE-2011-10-26_MLST.json").visit_pass == 'pass1'
-        assert fm("NACCXXX_FORMS-VISIT-2_MEDS.json").visit_pass == 'pass1'
-=======
         assert fm("NACCXXX_NP-RECORD-2012-02-10_NP.json").visit_pass == "pass1"
         assert fm("NACCXXX_MDS-RECORD-2006-03-23_MDS.json").visit_pass == "pass1"
         assert fm("NACCXXX_MILESTONE-2011-10-26_MLST.json").visit_pass == "pass1"
->>>>>>> d1ce9bcf
+        assert fm("NACCXXX_FORMS-VISIT-2_MEDS.json").visit_pass == "pass1"
 
         assert fm("NACCXXX_apoe_genotype.json").visit_pass == "pass1"
         assert fm("NACCXXX_niagads_availability.json").visit_pass == "pass1"
@@ -77,12 +69,7 @@
         assert fm("NACCXXX-SCAN-TAU-PET-NPDKA-2024-08-27.json").visit_pass == "pass1"
 
         # pass0
-<<<<<<< HEAD
-        assert fm("NACCXXX_FORMS-VISIT-5_UDS.json").visit_pass == 'pass0'
-=======
         assert fm("NACCXXX_FORMS-VISIT-5_UDS.json").visit_pass == "pass0"
-        assert fm("NACCXXX_FORMS-VISIT-2_MEDS.json").visit_pass == "pass0"
->>>>>>> d1ce9bcf
 
         # invalid/unknown pass
         assert fm("invalid.json").visit_pass is None