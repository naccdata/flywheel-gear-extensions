--- conflicted
+++ resolved
@@ -12,11 +12,8 @@
     GearEngine,
     GearExecutionEnvironment,
     GearExecutionError,
-<<<<<<< HEAD
+    InputFileWrapper,
     get_project_from_destination,
-=======
-    InputFileWrapper,
->>>>>>> 5aa51624
 )
 from inputs.parameter_store import ParameterStore
 from nacc_attribute_deriver.attribute_deriver import AttributeDeriver
@@ -34,12 +31,8 @@
                  project: ProjectAdaptor,
                  filename_pattern: str,
                  curation_tag: str,
-<<<<<<< HEAD
-                 force_curate: bool = False):
-=======
                  force_curate: bool = False,
                  blacklist_file: Optional[InputFileWrapper] = None):
->>>>>>> 5aa51624
         super().__init__(client=client)
         self.__project = project
         self.__filename_pattern = filename_pattern
@@ -82,12 +75,8 @@
                                        project=project,
                                        filename_pattern=filename_pattern,
                                        curation_tag=curation_tag,
-<<<<<<< HEAD
-                                       force_curate=force_curate)
-=======
                                        force_curate=force_curate,
                                        blacklist_file=blacklist_file)
->>>>>>> 5aa51624
 
     def run(self, context: GearToolkitContext) -> None:
         log.info("Curating project: %s/%s", self.__project.group,
