file(name="manifest", source="manifest.json")

<<<<<<< HEAD
docker_image(name="push-template",
             source="Dockerfile",
             dependencies=[
                 ":manifest", "gear/push_template/src/python/template_app:bin"
             ],
             image_tags=["1.0.2", "latest"])
=======
docker_image(
    name="push-template",
    source="Dockerfile",
    dependencies=[":manifest", "gear/push_template/src/python/template_app:bin"],
    image_tags=["1.1.0", "latest"],
)
>>>>>>> 857dc8de
<|MERGE_RESOLUTION|>--- conflicted
+++ resolved
@@ -1,17 +1,8 @@
 file(name="manifest", source="manifest.json")
 
-<<<<<<< HEAD
-docker_image(name="push-template",
-             source="Dockerfile",
-             dependencies=[
-                 ":manifest", "gear/push_template/src/python/template_app:bin"
-             ],
-             image_tags=["1.0.2", "latest"])
-=======
 docker_image(
     name="push-template",
     source="Dockerfile",
     dependencies=[":manifest", "gear/push_template/src/python/template_app:bin"],
     image_tags=["1.1.0", "latest"],
-)
->>>>>>> 857dc8de
+)