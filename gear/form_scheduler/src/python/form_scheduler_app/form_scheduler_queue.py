"""Defines the Form Scheduler Queue."""

import json
import logging
import re
from json.decoder import JSONDecodeError
from typing import Dict, List, Optional, Tuple

from configs.ingest_configs import Pipeline, PipelineConfigs, PipelineType
from dataview.dataview import ColumnModel, make_builder
from flywheel import Project
from flywheel.models.file_entry import FileEntry
from flywheel_adaptor.flywheel_proxy import FlywheelProxy
from gear_execution.gear_execution import GearExecutionError
from gear_execution.gear_trigger import (
    set_gear_inputs,
    trigger_gear,
)
from inputs.parameter_store import URLParameter
from jobs.job_poll import JobPoll
from notifications.email import EmailClient
from pydantic import BaseModel, ConfigDict

from form_scheduler_app.email_user import send_email

MODULE_PATTERN = re.compile(r"^.*-([a-zA-Z]+)(\..+)$")

log = logging.getLogger(__name__)


class PipelineQueue(BaseModel):
    """Class to represent a file queue for a given pipeline, with subqueues
    defined for each module accepted for the pipeline."""

    model_config = ConfigDict(arbitrary_types_allowed=True)

    index: int = -1
    name: PipelineType
    tags: List[str]
    modules: List[str]
    subqueues: Dict[str, List[FileEntry]]

    @classmethod
    def create_from_pipeline(cls, pipeline: Pipeline) -> "PipelineQueue":
        """Initialize the pipeline queue from pipeline configs.

        Args:
            pipeline: pipeline configurations

        Returns:
            PipelineQueue: file queue for the pipeline
        """
        return PipelineQueue(
            name=pipeline.name,
            tags=pipeline.tags,
            modules=pipeline.modules,
            subqueues={k: [] for k in pipeline.modules},
        )

    def add_file_to_subqueue(self, module: str, file: FileEntry) -> bool:
        """Add the file to given module subqueue.

        Args:
            module: module name
            file: file to add

        Returns:
            True if file successfully queued
        """

        # skip over files that do not match the accepted modules for the pipeline
        # Note: Issue Manager currently tag all files when they are finalized
        #       without checking for any dependent modules
        if module.upper() not in self.modules:
            log.warning(
                "File %s is not in the accepted modules %s for pipeline `%s`",
                file.name,
                self.modules,
                self.name,
            )
            return False

        self.subqueues[module.upper()].append(file)
        return True

    def sort_subqueues(self):
        """Sort each queue by ascending order of file modified date."""
        for subqueue in self.subqueues.values():
            subqueue.sort(key=lambda file: file.modified)

    def next_queue(self) -> Tuple[str, List[FileEntry]]:
        """Returns the next module queue for the pipeline.

        Returns:
            Tuple with the module name and its corresponding
            queue to be processed.
        """
        self.index = (self.index + 1) % len(self.modules)
        module = self.modules[self.index]
        return module, self.subqueues[module]

    def empty(self) -> bool:
        """Returns whether or not all the subqueues are empty.

        Returns:
            True if all subqueues are empty, False otherwise.
        """
        return all(not x for x in self.subqueues.values())


class FormSchedulerQueue:
    """Class to handle scheduling of different form pipelines defined in the
    pipeline configs file."""

    def __init__(
        self,
        proxy: FlywheelProxy,
        project: Project,
        pipeline_configs: PipelineConfigs,
        email_client: Optional[EmailClient] = None,
        portal_url: Optional[URLParameter] = None,
    ) -> None:
        """Initializer.

        Args:
            proxy: the proxy for the Flywheel instance
            project: Flywheel project container
            pipeline_configs: form pipeline configurations
            email_client: EmailClient to send emails from
            portal_url: The portal URL
        """
        self.__proxy = proxy
        self.__project = project
        self.__pipeline_configs = pipeline_configs
        self.__email_client = email_client
        self.__portal_url = portal_url
        self.__pipeline_queues: Dict[str, PipelineQueue] = {}

    def queue_files_for_pipeline(self, *, project: Project, pipeline: Pipeline) -> int:
        """Queue the matching files for the given pipeline.

        Args:
            project: Flywheel project container
            pipeline: Pipeline configurations

        Returns:
            int: Number of files added to the pipeline queue
        """

        function_name = f"_add_{pipeline.name}_pipeline_files"
        pipeline_function = getattr(self, function_name, None)
        if pipeline_function and callable(pipeline_function):
            num_files = pipeline_function(project=project, pipeline=pipeline)
            log.info(
                f"Number of files queued for pipeline `{pipeline.name}`: {num_files}"
            )
            return num_files  # type: ignore
        else:
            raise GearExecutionError(
                f"{function_name} not defined in the Form Scheduler"
            )

    def _add_submission_pipeline_files(
        self, *, project: Project, pipeline: Pipeline
    ) -> int:
        """Add the files (filtered by queue tags) to submission pipeline queue.

        Args:
            project: Project to pull queue files from
            pipeline: Pipeline configurations

        Returns:
            The number of files added to the submission pipeline queue
        """

        # filter project files with matching tags and extensions
        files: List[FileEntry] = [
            x
            for x in project.files
            if (
                set(pipeline.tags).issubset(set(x.tags))
                and x.name.lower().endswith(tuple(pipeline.extensions))
            )
        ]

        if len(files) == 0:
            log.info(
                f"No matching files for pipeline `{pipeline.name}` with "
                f"tags: {pipeline.tags} and extensions: {pipeline.extensions}"
            )
            return 0

        pipeline_queue = PipelineQueue.create_from_pipeline(pipeline=pipeline)

        # grabs files in the format *-<module>.<ext>
        num_files = 0
        for file in files:
            match = re.search(MODULE_PATTERN, file.name.lower())
            # skip over files that do not match regex - form-screening gear should
            # check this so these should just be files that were incorrectly tagged
            # by something else
            if not match:
                log.warning(
                    "File %s is incorrectly tagged with one or more tags %s",
                    file.name,
                    pipeline.tags,
                )
                continue

            module = match.group(1)

            # add the file to the respective module queue
            if not pipeline_queue.add_file_to_subqueue(module=module, file=file):
                continue

            num_files += 1

        # sort the files in each subqueue by ascending order of last modified date
        pipeline_queue.sort_subqueues()
        self.__pipeline_queues[pipeline.name] = pipeline_queue

        return num_files

    def _add_finalization_pipeline_files(
        self, *, project: Project, pipeline: Pipeline
    ) -> int:
        """Add the files (filtered by queue tags) to finalization pipeline
        queue.

        Args:
            project: Project to pull queue files from
            pipeline: Pipeline configurations

        Returns:
            The number of files added to the finalization pipeline queue
        """

        # TODO: Find a way to search multiple tags
        # Checked with FW and multi tag OR search currently doesn't work
        # finalization pipeline currently only has one tag, so no issue for now
        if len(pipeline.tags) > 1:
            raise GearExecutionError(
                f"Cannot support searching for multiple file tags {pipeline.tags}"
            )

        # find the list of visits with matching tags and extensions
        # for the modules accepted for this pipeline
        finalized_visits = self.__find_matching_visits_for_the_pipeline(
            project=project, pipeline=pipeline
        )

        if not finalized_visits:
            log.info(
                "No matching files for pipeline `%s` with tags: %s and extensions: %s",
                pipeline.name,
                pipeline.tags,
                pipeline.extensions,
            )
            return 0

        pipeline_queue = PipelineQueue.create_from_pipeline(pipeline=pipeline)

        num_files = 0
        for visit in finalized_visits:
            visit_file = self.__proxy.get_file(visit["file_id"])
            # add the file to the respective module queue
            if not pipeline_queue.add_file_to_subqueue(
                module=visit["module"], file=visit_file
            ):
                continue

            num_files += 1

        # sort the files in each subqueue by ascending order of last modified date
        pipeline_queue.sort_subqueues()
        self.__pipeline_queues[pipeline.name] = pipeline_queue

        return num_files

    def __find_matching_visits_for_the_pipeline(
        self, *, project: Project, pipeline: Pipeline
    ) -> Optional[List[Dict[str, str]]]:
        """Find the visit files with matching modules, tags and extensions for
        the specified pipeline.

        Args:
            project: Flywheel project container
            pipeline: Pipeline configurations

        Returns:
            List[Dict[str, str]](optional): matching visits if found
        """

        modules = pipeline.modules
        tag = pipeline.tags[0]
        extensions = pipeline.extensions

        filename_pattern = ""
        filename_pattern += "|".join(f"^.*\\{ext}$" for ext in extensions)

        builder = make_builder(
            label=f"Participant visits with tags {tag}",
            description="List of finalized visits for the module",
            columns=[
                ColumnModel(data_key="file.name", label="filename"),
                ColumnModel(data_key="file.file_id", label="file_id"),
                ColumnModel(data_key="acquisition.label", label="module"),
                ColumnModel(data_key="file.tags", label="file_tags"),
            ],
            container="acquisition",
            filter_str=f'acquisition.label=|[{",".join(modules)}],file.tags={tag}',
            missing_data_strategy="drop-row",
        )

        builder.file_filter(value=filename_pattern, regex=True)
        # need to set the container again (should be same as "container" given above)
        # if only file_filter is set, FW reports following error
        # ValueError: Both file_container and file_filter are required to process files
        builder.file_container("acquisition")
        view = builder.build()

        with self.__proxy.read_view_data(view=view, container_id=project.id) as resp:
            try:
                result = json.load(resp)
            except JSONDecodeError as error:
                log.error(
                    "Error in loading dataview %s on container %s: %s",
                    view.label,
                    project.id,
                    error,
                )
                return None

        if not result or "data" not in result:
            return None

        return result["data"]

    def process_pipeline_queues(self):
        """Process the pipeline queues.

        Raises:
            GearExecutionError: if problems occur while processing
        """
        # search string to use for looking up running pipelines
        search_str = JobPoll.generate_search_string(
            project_ids_list=[self.__project.id],
            gears_list=self.__pipeline_configs.gears,
            states_list=["running", "pending"],
        )

        # Pipelines are processed in the order they are listed in the pipeline configs
        for pipeline in self.__pipeline_configs.pipelines:
            # Skip pipelines with no queued files
            if pipeline.name not in self.__pipeline_queues:
                continue

            try:
                self._process_pipeline_queue(
                    pipeline=pipeline,
                    pipeline_queue=self.__pipeline_queues[pipeline.name],
                    job_search=search_str,
                    notify_user=pipeline.notify_user,
                )
            except ValueError as error:
                raise GearExecutionError(
                    f"Failed to process pipeline `{pipeline.name}`: {error}"
                ) from error

    def _process_pipeline_queue(
        self,
        *,
        pipeline: Pipeline,
        pipeline_queue: PipelineQueue,
        job_search: str,
        notify_user: bool,
    ):
        """Process the files in the specified pipeline queue. Trigger the
        starting gear for the pipeline for each file in pipeline queue.

        Args:
            pipeline: pipeline configs
            pipeline_queue: files queued for this pipeline
            job_search: lookup string to find running pipelines
            notify_user: whether to notify the user about completion of pipeline
        """

        # get the starting gear input file configurations
        gear_input_info = pipeline.starting_gear.get_inputs_by_file_locator_type(
            locators=["fixed", "matched", "module"]
        )

        gear_inputs: Dict[str, FileEntry] = {}

        # set gear inputs of file locator type fixed
        # these are the project level files with fixed filename specified in the configs
        if gear_input_info and "fixed" in gear_input_info:
            set_gear_inputs(
                project=self.__project,
                gear_name=pipeline.starting_gear.gear_name,
                locator="fixed",
                gear_inputs_list=gear_input_info["fixed"],
                gear_inputs=gear_inputs,
            )

        while not pipeline_queue.empty():
            # Grab the next module subqueue for this pipeline
            module, subqueue = pipeline_queue.next_queue()
            if not subqueue:
                continue

            # set gear inputs of file locator type module
            # for these inputs, each module has a module specific file at project level
            # need to substitute module in the filename specified in the configs
            if gear_input_info and "module" in gear_input_info:
                set_gear_inputs(
                    project=self.__project,
                    gear_name=pipeline.starting_gear.gear_name,
                    locator="module",
                    gear_inputs_list=gear_input_info["module"],
                    gear_inputs=gear_inputs,
                    module=module,
                )

            # a. Check if any submission pipelines are already running for
            #    this project. If one is found, wait for it to finish before continuing.
            #    This should actually not happen as it would mean that this gear
            #    instance is not the owner/trigger of this submission pipeline,
            #    but left in as a safeguard
            JobPoll.wait_for_pipeline(self.__proxy, job_search)

            log.info(
                "Start processing pipeline: `%s` module queue: `%s`",
                pipeline.name,
                module,
            )

            while len(subqueue) > 0:
                # b. Pull the next file from subqueue and clear the queue tags
                file = subqueue.pop(0)
                for tag in pipeline_queue.tags:
                    file.delete_tag(tag)

                # need to reload else the next gear may add the same queue tags back in
                # causing an infinite loop
                file = file.reload()

                # set gear inputs of file locator type matched
                # for these inputs, use the file entry pulled from the queue
                if gear_input_info and "matched" in gear_input_info:
                    set_gear_inputs(
                        project=self.__project,
                        gear_name=pipeline.starting_gear.gear_name,
                        locator="matched",
                        gear_inputs_list=gear_input_info["matched"],
                        gear_inputs=gear_inputs,
                        matched_file=file,
                    )

                # c. Trigger the first gear for the respective pipeline.
                log.info(f"Kicking off pipeline `{pipeline.name}` on module {module}")
                log.info(
                    f"Triggering {pipeline.starting_gear.gear_name} for {file.name}"
                )

                destination = self.__proxy.get_container_by_id(file.parent_ref.id)  # type: ignore
                trigger_gear(
                    proxy=self.__proxy,
                    gear_name=pipeline.starting_gear.gear_name,
                    log_args=False,
                    inputs=gear_inputs,
                    config=pipeline.starting_gear.configs.model_dump(),
                    destination=destination,
                )

                # d. wait for the above triggered pipeline to finish
                JobPoll.wait_for_pipeline(self.__proxy, job_search)

                # e. if notifications enabled,
                #    email to user who uploaded the file that pipeline has completed
                if notify_user and self.__email_client:
<<<<<<< HEAD
=======
                    assert self.__portal_url, "portal URL must be set"
>>>>>>> 2b7459b2
                    send_email(
                        proxy=self.__proxy,
                        email_client=self.__email_client,
                        file=file,
                        project=self.__project,
                        portal_url=self.__portal_url,
                    )  # type: ignore

                # f. repeat until current subqueue is empty

            # Move to next subqueue, repeat a - f until all subqueues are empty<|MERGE_RESOLUTION|>--- conflicted
+++ resolved
@@ -479,10 +479,7 @@
                 # e. if notifications enabled,
                 #    email to user who uploaded the file that pipeline has completed
                 if notify_user and self.__email_client:
-<<<<<<< HEAD
-=======
                     assert self.__portal_url, "portal URL must be set"
->>>>>>> 2b7459b2
                     send_email(
                         proxy=self.__proxy,
                         email_client=self.__email_client,
