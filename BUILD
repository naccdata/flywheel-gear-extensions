python_requirement(
    name="lib", requirements=["types-requests"], type_stub_modules=["requests"]
)

python_requirements(
    name="reqs",
    module_mapping={"flywheel-sdk": ["flywheel"]},
    overrides={
        "ssm-parameter-store": {"dependencies": ["//:reqs#setuptools"]},
    },
)

file(name="linux_x86_py311", source="linux_x86_py311.json")

<<<<<<< HEAD
__defaults__({
    pex_binary: dict(complete_platforms=["//:linux_x86_py311"]),
    docker_image: dict(build_platform=["linux/amd64"]),
})
=======
__defaults__(
    {
        pex_binary: dict(complete_platforms=["//:linux_x86_py311"]),
        docker_image: dict(build_platform=["linux/amd64"]),
    }
)
>>>>>>> 857dc8de
<|MERGE_RESOLUTION|>--- conflicted
+++ resolved
@@ -12,16 +12,9 @@
 
 file(name="linux_x86_py311", source="linux_x86_py311.json")
 
-<<<<<<< HEAD
-__defaults__({
-    pex_binary: dict(complete_platforms=["//:linux_x86_py311"]),
-    docker_image: dict(build_platform=["linux/amd64"]),
-})
-=======
 __defaults__(
     {
         pex_binary: dict(complete_platforms=["//:linux_x86_py311"]),
         docker_image: dict(build_platform=["linux/amd64"]),
     }
-)
->>>>>>> 857dc8de
+)