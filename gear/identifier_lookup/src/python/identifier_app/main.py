"""Defines the NACCID lookup computation."""

import logging
from typing import Any, Dict, List, Optional, TextIO

from configs.ingest_configs import ErrorLogTemplate, ModuleConfigs
from enrollment.enrollment_transfer import CenterValidator
from flywheel_adaptor.flywheel_proxy import ProjectAdaptor
from gear_execution.gear_execution import GearExecutionError
from identifiers.identifiers_repository import (
    IdentifierRepository,
    IdentifierRepositoryError,
)
from identifiers.model import IdentifierObject, clean_ptid
from inputs.csv_reader import CSVVisitor, read_csv
from keys.keys import FieldNames
from outputs.error_logger import update_error_log_and_qc_metadata
from outputs.error_models import FileError
from outputs.error_writer import ListErrorWriter
from outputs.errors import (
    identifier_error,
    missing_field_error,
    system_error,
    unexpected_value_error,
)
from outputs.outputs import CSVWriter

log = logging.getLogger(__name__)


class NACCIDLookupVisitor(CSVVisitor):
    """A CSV Visitor class for adding a NACCID to the rows of a CSV input.

    Requires the input CSV has a PTID column, and all rows represent
    data from same ADRC (have the same ADCID).
    """

    def __init__(
        self,
        *,
        adcid: int,
        identifiers: Dict[str, IdentifierObject],
        output_file: TextIO,
        module_name: str,
        module_configs: ModuleConfigs,
        error_writer: ListErrorWriter,
        gear_name: str,
        misc_errors: List[FileError],
        project: Optional[ProjectAdaptor] = None,
    ) -> None:
        """
        Args:
            adcid: ADCID for the center
            identifiers: the map from PTID to Identifier object
            output_file: the data output stream
            module_name: the module name for the form
            module_configs: form ingest configurations for the module
            error_writer: the error output writer
            gear_name: gear name
            misc_errors: list to store errors occur while updating visit error log
            project: Flywheel project adaptor
        """
        self.__identifiers = identifiers
        self.__output_file = output_file
        self.__error_writer = error_writer
        self.__module_name = module_name
        self.__module_configs = module_configs
        self.__project = project
        self.__gear_name = gear_name
        self.__header: Optional[List[str]] = None
        self.__writer: Optional[CSVWriter] = None
<<<<<<< HEAD
        self.__validator = CenterValidator(
            center_id=adcid, error_writer=error_writer)
=======
        self.__validator = CenterValidator(center_id=adcid, error_writer=error_writer)
        self.__misc_errors = misc_errors
>>>>>>> b1899d15

    def __get_writer(self) -> CSVWriter:
        """Returns the writer for the CSV output.

        Manages whether writer has been initialized. Requires that
        header has been set.
        """
        if not self.__writer:
            assert self.__header, "Header must be set before visiting any rows"
            self.__writer = CSVWriter(
                stream=self.__output_file, fieldnames=self.__header
            )

        return self.__writer

    def visit_header(self, header: List[str]) -> bool:
        """Prepares the visitor to write a CSV file with the given header.

        If the header doesn't have required fields returns an error.

        Args:
          header: the list of header names

        Returns:
          True if required fields occur in the header, False otherwise
        """

        if self.__module_configs.required_fields:
            req_fields = set(self.__module_configs.required_fields)
            if not req_fields.issubset(set(header)):
                self.__error_writer.write(missing_field_error(req_fields))
                return False

        self.__header = header
        self.__header.append(FieldNames.NACCID)
        self.__header.append(FieldNames.MODULE)

        return True

    def visit_row(self, row: Dict[str, Any], line_num: int) -> bool:
        """Finds the NACCID for the row from the PTID, and outputs a row to a
        CSV file with the NACCID inserted.

        If the NACCID isn't found for a row, an error is written to the error
        file.

        Args:
          row: the dictionary from the CSV row (DictReader)
          line_num: the line number of the row

        Returns:
          True if there is a NACCID for the PTID, False otherwise
        """
        self.__error_writer.clear()

        # check for valid ADCID and PTID
        if not self.__validator.check(row=row, line_number=line_num):
            self.__update_visit_error_log(input_record=row, qc_passed=False)
            return False

        ptid = clean_ptid(row[FieldNames.PTID])
        identifier = self.__identifiers.get(ptid)
        if not identifier:
            self.__error_writer.write(
                identifier_error(
                    line=line_num,
                    value=ptid,
                    message="No matching NACCID found for the given PTID",
                )
            )
            self.__update_visit_error_log(input_record=row, qc_passed=False)
            return False

        row[FieldNames.NACCID] = identifier.naccid
        row[FieldNames.MODULE] = self.__module_name

        if not self.__update_visit_error_log(input_record=row, qc_passed=True):
            return False

        writer = self.__get_writer()
        writer.write(row)

        return True

    def __update_visit_error_log(
        self, *, input_record: Dict[str, Any], qc_passed: bool
    ) -> bool:
        """Update error log file for the visit and store error metadata in
        file.info.qc.

        Args:
            input_record: input visit record
            qc_passed: whether the visit passed QC checks

        Returns:
            bool: False if errors occur while updating log file
        """

        if not self.__project:
<<<<<<< HEAD
            log.warning(
                "Parent project not specified to upload visit error log")
            return
=======
            raise GearExecutionError(
                "Parent project not specified to upload visit error log"
            )
>>>>>>> b1899d15

        errorlog_template = (
            self.__module_configs.errorlog_template
            if self.__module_configs.errorlog_template
            else ErrorLogTemplate(
                id_field=FieldNames.PTID, date_field=self.__module_configs.date_field
            )
        )
        error_log_name = errorlog_template.instantiate(
            module=self.__module_name, record=input_record
        )

        if not error_log_name:
            message = (
                f"Invalid values found for "
                f"{FieldNames.PTID} ({input_record[FieldNames.PTID]}) or "
                f"{self.__module_configs.date_field} "
                f"({input_record[self.__module_configs.date_field]})"
            )
            self.__misc_errors.append(
                unexpected_value_error(
                    field=f"{FieldNames.PTID} or {self.__module_configs.date_field}",
                    value=" ",
                    expected=" ",
                    message=message,
                )
            )
            return False

        # This is first gear in pipeline validating individual rows
        # therefore, clear metadata from previous runs `reset_qc_metadata=ALL`
        if not update_error_log_and_qc_metadata(
            error_log_name=error_log_name,
            destination_prj=self.__project,
            gear_name=self.__gear_name,
            state="PASS" if qc_passed else "FAIL",
            errors=self.__error_writer.errors(),
            reset_qc_metadata="ALL",
        ):
            message = (
                "Failed to update error log for visit "
                f"{input_record[FieldNames.PTID]}_{input_record[self.__module_configs.date_field]}"
            )
            self.__misc_errors.append(system_error(message))
            return False

        return True


class CenterLookupVisitor(CSVVisitor):
    """Defines a CSV visitor class for adding ADCID, PTID to the rows of CSV
    input.

    Requires the input CSV has a NACCID column
    """

    def __init__(
        self,
        *,
        identifiers_repo: IdentifierRepository,
        output_file: TextIO,
        error_writer: ListErrorWriter,
    ) -> None:
        self.__identifiers_repo = identifiers_repo
        self.__output_file = output_file
        self.__error_writer = error_writer
        self.__writer: Optional[CSVWriter] = None
        self.__header: Optional[List[str]] = None

    def __get_writer(self):
        """Returns the writer for the CSV output.

        Manages whether writer has been initialized. Requires that
        header has been set.
        """
        if not self.__writer:
            assert self.__header, "Header must be set before visiting any rows"
            self.__writer = CSVWriter(
                stream=self.__output_file, fieldnames=self.__header
            )

        return self.__writer

    def visit_header(self, header: List[str]) -> bool:
        """Prepares the visitor to write a CSV file with the given header.

        If the header doesn't have `naccid`, returns an error.

        Args:
          header: the list of header names
        Returns:
          True if `naccid` occurs in the header, False otherwise
        """
        if FieldNames.NACCID not in header and FieldNames.NACCID.upper() not in header:
            self.__error_writer.write(missing_field_error(FieldNames.NACCID))
            return False

        self.__header = header
        self.__header.append(FieldNames.ADCID)
        self.__header.append(FieldNames.PTID)

        return True

    def visit_row(self, row: Dict[str, Any], line_num: int) -> bool:
        """Finds the ADCID, PTID for the row from the NACCID, and outputs a row
        to a CSV file with the ADCID and PTID inserted.

        If the ADCID, PTID are not found for a row, an error is written to the
        error file.

        Args:
          row: the dictionary from the CSV row (DictReader)
          line_num: the line number of the row
        Returns
          True if there is a ADCID, PTID for the NACCID. False otherwise.
        Raises:
          GearExecutionError if the identifiers repository raises an error
        """
        naccid = row.get(FieldNames.NACCID, row.get(
            FieldNames.NACCID.upper(), None))

        if naccid is None:
            raise GearExecutionError(f"NACCID not found in row {line_num}")

        try:
            identifier = self.__identifiers_repo.get(naccid=naccid)
        except (IdentifierRepositoryError, TypeError) as error:
            raise GearExecutionError(
                f"Lookup of {naccid} failed: {error}") from error

        if not identifier:
            self.__error_writer.write(
                identifier_error(line=line_num, value=naccid))
            return False

        row[FieldNames.ADCID] = identifier.adcid
        row[FieldNames.PTID] = identifier.ptid

        writer = self.__get_writer()
        writer.write(row)

        return True


def run(
    *,
    input_file: TextIO,
    error_writer: ListErrorWriter,
    lookup_visitor: CSVVisitor,
    clear_errors: bool = False,
    preserve_case: bool = False,
) -> bool:
    """Reads participant records from the input CSV file and applies the ID
    lookup visitor to insert corresponding IDs.

    Args:
      input_file: the data input stream
      lookup_visitor: the CSVVisitor for identifier lookup
      error_writer: the error output writer
      clear_errors: clear the accumulated error metadata
      preserve_case: Whether or not to preserve header key case while reading
        in the CSV file

    Returns:
      True if there were IDs with no corresponding ID by lookup visitor
    """

    return read_csv(
        input_file=input_file,
        error_writer=error_writer,
        visitor=lookup_visitor,
        clear_errors=clear_errors,
        preserve_case=preserve_case,
    )<|MERGE_RESOLUTION|>--- conflicted
+++ resolved
@@ -69,13 +69,9 @@
         self.__gear_name = gear_name
         self.__header: Optional[List[str]] = None
         self.__writer: Optional[CSVWriter] = None
-<<<<<<< HEAD
         self.__validator = CenterValidator(
             center_id=adcid, error_writer=error_writer)
-=======
-        self.__validator = CenterValidator(center_id=adcid, error_writer=error_writer)
         self.__misc_errors = misc_errors
->>>>>>> b1899d15
 
     def __get_writer(self) -> CSVWriter:
         """Returns the writer for the CSV output.
@@ -175,15 +171,9 @@
         """
 
         if not self.__project:
-<<<<<<< HEAD
-            log.warning(
-                "Parent project not specified to upload visit error log")
-            return
-=======
             raise GearExecutionError(
                 "Parent project not specified to upload visit error log"
             )
->>>>>>> b1899d15
 
         errorlog_template = (
             self.__module_configs.errorlog_template
