"""Reads a YAML file with project info.

project - name of project
centers - array of centers
    center-id - "ADC" ID of center (protected info)
    name - name of center
    is-active - whether center is active, has users if True
datatypes - array of datatype names (form, dicom)
published - boolean indicating whether data is to be published
"""
import argparse
import logging
from pathvalidate import ValidationError, validate_filename, sanitize_filename
import sys
from typing import Optional

import yaml
import flywheel
from flywheel import ApiException

from projects.project import Center, Project, ProjectVisitor, convert_to_slug


DRYRUN = True


def sanitize_name(name: str, groupid: bool = False) -> str:
    """ Sanitizes a name for flywheel

    Flywheel name/label requirments are that it must be less than 64 characters,
    and group ids can include lowercase letters, numbers, dashes, and underscores as long as it’s unique.

    Args:
        name: the name to be sanitized
        groupid: boolean indicating if the name is a group ID or not (which has special sanitation rules)

    Returns:
        safe_name: the new sanitized name for the container/group that's safe for flywheel

    """

    safe_name = ""
    if groupid:
        # Group ID can include lowercase letters, numbers, dashes, and underscores as long as it’s unique.
        modname = name.lower() # Convert to lowercase
        modname = modname.replace(" ", "_") # Replace spaces with dashes
        for c in modname:
            safe_name += c if c.isalnum() or c in ['-','_'] else ""

    else:
        safe_name = name[:64]

    if safe_name != name:
        logging.info(f"changed from {name} to {safe_name}")

    return safe_name

def flywheel_path_exists(fwpath: str, fw: flywheel.Client) -> bool:
    """ ensure that a fw path (group, or group/project) is valid for creation.
    i.e., ensure that it doesn't exist already

    Args:
        fwpath: a string path to a group, or group/project (just "<groupid>", or "<groupid>/<project>")
        fw: flywheel Client

    Returns: True|False

    """

    try:
        fw.lookup(fwpath)
    except ApiException as e:
        if e.status == 404:
            return False
    return True


def create_flywheel_group(*, group_label: str, group_id: str, fw: flywheel.Client) -> str:
    """Creates FW group with label and ID.

    Args:
      group_label: the name of the project to be created
      group_id: the id for the group
      fw: flywheel sdk Client
    Returns:
      the ID of the FW group
    """
<<<<<<< HEAD
    group_label = sanitize_name(group_label)
    group_id = sanitize_name(group_id, groupid=True)

    if flywheel_path_exists(group_id):
        logging.info(f"Flywheel group {group_id} already exists")
        return group_id

    logging.info("Creating group %s with id %s", group_label, group_id)
=======
    logging.info("Creating group")
>>>>>>> ae4fd595
    logging.info("  group label: %s", group_label)
    logging.info("  group ID: %s", group_id)

    if DRYRUN:
        return group_id

    group_id = fw.add_group(flywheel.Group(group_id, group_label))
    logging.info("\tsuccess")

    return group_id



def create_flywheel_project(*, group_id: str, project_id: str,
<<<<<<< HEAD
                            project_label: str, fw: flywheel.Client) -> None:
=======
                            project_label: str) -> str:
>>>>>>> ae4fd595
    """Creates FW project w/in group with given name.

    Args:
      group_id: the group
      project_id: the name of the project
      project_label: the display name of the project
      fw: the flywheel SDK client
    """
<<<<<<< HEAD

    project_label = sanitize_name(project_label)
    project_path = f"{group_id}/{project_id}"
    project_ref = f"fw://{project_path}"

    if flywheel_path_exists(project_path):
        logging.info(f"Flywheel group {project_ref} already exists")
        return project_ref

    logging.info("Creating project %s with id %s", project_label, project_ref)
=======
    project_ref = f"fw://{group_id}/{project_id}"
    logging.info("Creating project")
>>>>>>> ae4fd595
    logging.info("  project: %s", project_ref)
    logging.info("  project name: %s", project_label)

    if DRYRUN:
        return project_ref

    group = fw.get_group(group_id)
    project = group.add_project(label=project_label)

    return project_ref


def create_release(project: Project):
    """Creates a release FW group for the given project with a master FW
    project.

    Args:
        project: the project
    """
    group_id = create_flywheel_group(group_label=project.name + " Release",
                                     group_id="release-" +
                                     convert_to_slug(project.name))

    create_flywheel_project(group_id=group_id,
                            project_id="master-project",
                            project_label="Master Project")


class FlywheelProjectArtifactCreator(ProjectVisitor):
    """Creates project artifacts in Flywheel."""

    def __init__(self) -> None:
        """Inititializes visitor with FW instance details."""
        self.__current_project: Optional[Project] = None

    def __create_accepted(self, group_id: str) -> None:
        """Creates an accepted project for current project within given group.

        Args:
          group_id: the ID for parent group of project
        """
        assert self.__current_project
        project_id = self.__build_project_id("accepted")
        create_flywheel_project(group_id=group_id,
                                project_id=project_id,
                                project_label=self.__current_project.name +
                                " Accepted")

    def __build_project_id(self, prefix: str) -> str:
        """Builds a FW project ID string from the given prefix.

        Concatenates the name of the current project, if is not the primary
        project of the coordinating center.

        Args:
          prefix: the prefix for the project ID
        """
        assert self.__current_project
        if self.__current_project.is_primary():
            return prefix
        return prefix + "-" + convert_to_slug(self.__current_project.name)

    def __create_ingest(self, group_id: str) -> None:
        """Creates an ingest project for current project within the given group
        for each data type in the project.

        Args:
          group_id: the ID for the parent group of the ingest projects.
        """
        assert self.__current_project
        for datatype in self.__current_project.datatypes:
            project_id = self.__build_project_id("ingest-" + datatype.lower())
            create_flywheel_project(group_id=group_id,
                                    project_id=project_id,
                                    project_label=self.__current_project.name +
                                    " " + datatype.capitalize() + " Ingest")

    def visit_center(self, center: Center) -> None:
        """Creates center specific details for project in FW instance.

        Adds a FW group for the center containing
        - one FW project per project and datatype, if center is active
        - one FW project for "accepted" data

        Args:
          center: the Center
        """
        if not self.__current_project:
            logging.error("No project given")
            return

        group_id = create_flywheel_group(group_label=center.name,
                                         group_id=convert_to_slug(center.name))

        if center.is_active():
            if self.__current_project.datatypes:
                self.__create_ingest(group_id)
            else:
                logging.warning(
                    "No ingest groups created for %s: no datatypes given",
                    self.__current_project.name)
        else:
            logging.info("Not creating ingest for inactive center %s",
                         center.name)

        self.__create_accepted(group_id)

    def visit_project(self, project: Project):
        """Creates groups in FW instance:

        - one ingest groups for each datatype for each center
        - one "accepted" groups for each center
        - "release" group for project if project.published
        """
        self.__current_project = project

        if self.__current_project.centers:
            for center in self.__current_project.centers:
                center.apply(self)
        else:
            logging.warning(
                "Not creating center groups for project %s: no centers given",
                self.__current_project.name)

        if self.__current_project.is_published():
            create_release(self.__current_project)
        else:
            logging.info("Project %s has no release project",
                         self.__current_project.name)

        self.__current_project = None

    def visit_datatype(self, datatype: str):
        pass


def main():
    """Main method to create project from the adrc_program.yaml file."""

    logging.basicConfig(stream=sys.stdout, level=logging.INFO)

    parser = argparse.ArgumentParser(
        description="Create FW structures for Project")
    parser.add_argument('filename')
    args = parser.parse_args()
    project_file = args.filename
    with open(project_file, 'r', encoding='utf-8') as stream:
        try:
            project_gen = yaml.safe_load_all(stream)
        except yaml.YAMLError as exception:
            logging.error("Error in YAML file: %s", project_file)
            if hasattr(exception, 'problem_mark'):
                mark = exception.problem_mark
                logging.error("Error: line %s, column %s", mark.line + 1,
                              mark.column + 1)
            sys.exit(1)
        else:
            project_list = list(project_gen)

    visitor = FlywheelProjectArtifactCreator()
    for project_doc in project_list:
        project = Project.create(project_doc)
        project.apply(visitor)


if __name__ == "__main__":
    main()<|MERGE_RESOLUTION|>--- conflicted
+++ resolved
@@ -85,7 +85,6 @@
     Returns:
       the ID of the FW group
     """
-<<<<<<< HEAD
     group_label = sanitize_name(group_label)
     group_id = sanitize_name(group_id, groupid=True)
 
@@ -94,9 +93,7 @@
         return group_id
 
     logging.info("Creating group %s with id %s", group_label, group_id)
-=======
-    logging.info("Creating group")
->>>>>>> ae4fd595
+
     logging.info("  group label: %s", group_label)
     logging.info("  group ID: %s", group_id)
 
@@ -111,11 +108,8 @@
 
 
 def create_flywheel_project(*, group_id: str, project_id: str,
-<<<<<<< HEAD
                             project_label: str, fw: flywheel.Client) -> None:
-=======
-                            project_label: str) -> str:
->>>>>>> ae4fd595
+
     """Creates FW project w/in group with given name.
 
     Args:
@@ -124,7 +118,6 @@
       project_label: the display name of the project
       fw: the flywheel SDK client
     """
-<<<<<<< HEAD
 
     project_label = sanitize_name(project_label)
     project_path = f"{group_id}/{project_id}"
@@ -135,10 +128,7 @@
         return project_ref
 
     logging.info("Creating project %s with id %s", project_label, project_ref)
-=======
-    project_ref = f"fw://{group_id}/{project_id}"
-    logging.info("Creating project")
->>>>>>> ae4fd595
+
     logging.info("  project: %s", project_ref)
     logging.info("  project name: %s", project_label)
 
