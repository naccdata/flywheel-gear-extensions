--- conflicted
+++ resolved
@@ -13,166 +13,7 @@
 from pydantic import ValidationError
 from scheduling.min_heap import MinHeap
 
-<<<<<<< HEAD
 from .scheduling_models import FileModel, ViewResponseModel
-=======
-log = logging.getLogger(__name__)
-
-
-class FileModel(BaseModel):
-    """Defines data model for columns returned from the project form curator
-    data model.
-
-    Objects are ordered by order date.
-    """
-
-    filename: str
-    file_id: str
-    acquisition_id: str
-    subject_id: str
-    modified_date: date
-    visit_date: Optional[date]
-    study_date: Optional[date]
-    scan_date: Optional[date]
-    scandate: Optional[date]
-    scandt: Optional[date]
-
-    @property
-    def visit_pass(self) -> Optional[Literal["pass0", "pass1", "pass2"]]:
-        """Returns the "pass" for the file; determining when the relative order
-        of when the file should be visited.
-
-        Passes are based on the dependency of attributes over the files.
-        The pass is determined by matching the file with a regular expression.
-
-        Order of curation is indicated by inverse lexicographical ordering on
-        the pass name.
-        This is done to avoid having to maintain the total ordering without
-        having to rename the pass if more constraints are added.
-
-        As it is, UDS must be curated last; after every other file.
-        Historical APOE must be curated before the NCRAD APOE.
-        As such, there are currently 3 pass categories.
-        """
-        # need to handle historic apoe separately as it does not work well with regex
-        if "historic_apoe_genotype" in self.filename:
-            return "pass2"
-
-        pattern = (
-            r"^"
-            r"(?P<pass1>.+("
-            r"_NP|_MDS|_MLST|"
-            r"apoe_genotype|NCRAD-SAMPLES.+|niagads_availability|"
-            r"SCAN-MR-QC.+|SCAN-MR-SBM.+|"
-            r"SCAN-PET-QC.+|SCAN-AMYLOID-PET-GAAIN.+|SCAN-AMYLOID-PET-NPDKA.+|"
-            r"SCAN-FDG-PET-NPDKA.+|SCAN-TAU-PET-NPDKA.+"
-            r")\.json)|"
-            r"(?P<pass0>.+(_UDS|_MEDS)\.json)"
-            r"$"
-        )
-        match = re.match(pattern, self.filename)
-        if not match:
-            return None
-
-        groups = match.groupdict()
-        names = {key for key in groups if groups.get(key) is not None}
-        if len(names) != 1:
-            raise ValueError(f"error matching file name {self.filename}")
-
-        return names.pop()  # type: ignore
-
-    @property
-    def order_date(self) -> date:
-        """Returns the date to be used for ordering this file.
-
-        Checks for form visit date, then scan date, and then file modification date.
-
-        Returns:
-          the date to be used to compare this file for ordering
-        """
-        if self.visit_date:
-            return self.visit_date
-        if self.study_date:
-            return self.study_date
-        if self.scan_date:
-            return self.scan_date
-        if self.scandate:
-            return self.scandate
-        if self.scandt:
-            return self.scandt
-        if self.modified_date:
-            return self.modified_date
-
-        raise ValueError(f"file {self.filename} {self.file_id} has no associated date")
-
-    def __eq__(self, other) -> bool:
-        if not isinstance(other, FileModel):
-            return False
-
-        return self.file_id == other.file_id
-
-    def __lt__(self, other) -> bool:
-        """Order the objects by order class and date.
-
-        First, use inverse order on order-class: if the class is greater
-        than, the object is less than. Second, order by date.
-        """
-        if not isinstance(other, FileModel):
-            return False
-        if not self.visit_pass or not other.visit_pass:
-            raise ValueError(
-                f"Cannot compare values {self.visit_pass} with {other.visit_pass}"
-            )
-
-        # Note: this inverts the order on the order_class
-        if self.visit_pass > other.visit_pass:
-            return True
-        if self.visit_pass < other.visit_pass:
-            return False
-
-        return self.order_date < other.order_date
-
-    @field_validator(
-        "modified_date",
-        "visit_date",
-        "study_date",
-        "scan_date",
-        "scandate",
-        "scandt",
-        mode="before",
-    )
-    def datetime_to_date(cls, value: Optional[date | str]) -> Optional[date | str]:
-        if not value:
-            return None
-
-        if isinstance(value, date):
-            return value
-
-        try:
-            return datetime.fromisoformat(value).date()
-        except ValueError:
-            pass
-
-        return value
-
-
-class ViewResponseModel(BaseModel):
-    """Defines the data model for a dataview response."""
-
-    data: List[FileModel]
-
-    @field_validator("data", mode="before")
-    def trim_data(cls, data: List[Dict[str, Any]]) -> List[Dict[str, Any]]:
-        """Remove any rows that are completely empty, which can happen if the
-        filename pattern does not match.
-
-        Args:
-            data: List of retrieved rows from the builder
-        Returns:
-            Trimmed data
-        """
-        return [row for row in data if any(x is not None for x in row.values())]
->>>>>>> d1ce9bcf
 
 log = logging.getLogger(__name__)
 
