--- conflicted
+++ resolved
@@ -5,11 +5,7 @@
 import logging
 from codecs import StreamReader
 from json.decoder import JSONDecodeError
-<<<<<<< HEAD
-from typing import Any, Dict, Iterable, List, Literal, Optional
-=======
 from typing import Any, Dict, Iterable, List, Literal, Mapping, Optional, Sequence
->>>>>>> eb0e1fb7
 
 import flywheel
 from flywheel import (
