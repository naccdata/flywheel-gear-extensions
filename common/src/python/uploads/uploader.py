--- conflicted
+++ resolved
@@ -184,11 +184,7 @@
                 default_flow_style=False,
             )
             filename = (
-<<<<<<< HEAD
-                f"{participant}-{self.__module}-visits-pending-qc-{timestamp}.yaml"  # NOQA E501
-=======
                 f"{participant}-{self.__module}-visits-pending-qc-{timestamp}.yaml"
->>>>>>> 2b7459b2
             )
             file_spec = FileSpec(
                 name=filename, contents=yaml_content, content_type="application/yaml"
