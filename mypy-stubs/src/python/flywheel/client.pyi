from typing import Any, Dict, List, Optional
<<<<<<< HEAD
from flywheel.models.session import Session
from flywheel.models.subject import Subject
=======
from flywheel.models.file_entry import FileEntry
>>>>>>> 87388979

from flywheel.models.viewer_app import ViewerApp

from .finder import Finder
from .models.container_id_view_input import ContainerIdViewInput
from .models.data_view import DataView
from .models.deleted_result import DeletedResult
from .models.gear_rule import GearRule
from .models.gear_rule_input import GearRuleInput
from .models.group import Group
from .models.group_input import GroupInput
from .models.group_role import GroupRole
from .models.project import Project
from .models.project_settings_output import ProjectSettingsOutput
from .models.project_sharing_settings_project_settings_input import \
    ProjectSharingSettingsProjectSettingsInput
from .models.project_sharing_settings_project_settings_output import \
    ProjectSharingSettingsProjectSettingsOutput
from .models.roles_role import RolesRole
from .models.user import User
from .models.view_id_output import ViewIdOutput
from .typing.role_type import RoleType


class Client:

    def __init__(self, api_key: Optional[str]) -> None:
        ...

    @property
    def projects(self) -> Finder[Project]:
        ...

    @property
    def groups(self) -> Finder[Group]:
        ...

    @property
    def users(self) -> Finder[User]:
        ...

    # the code says returns FileOutput but has no definition
    # documentation says returns FileEntry, so going with it
    def get_file(self, file_id: str) -> FileEntry:
        ...

    # type of group is actually GroupInput which has a common mixin with group
    def add_group(self, group: Group) -> str:
        ...

    def get_group(self, id: str) -> Group:
        ...

    def get_all_roles(self) -> List[RolesRole]:
        ...

    # body in SDK is GroupRole, but use RoleType to allow passing RolesRole
    def add_role_to_group(self, group_id: str, body: RoleType) -> None:
        ...

    def get_project_rules(self, project_id: str) -> List[GearRule]:
        ...

    def add_project_rule(self, project_id: str,
                         body: GearRuleInput) -> GearRule:
        ...

    def remove_project_rule(self, project_id: str, rule_id: str) -> None:
        ...

    def add_user(self, user: User) -> str:
        ...

    def modify_user(self, user_id: str, body: Dict[str, str]) -> None:
        ...

    def get_views(self, view_id: str) -> List[DataView]:
        ...

    def add_view(self, container_id: str,
                 body: ContainerIdViewInput) -> ViewIdOutput:
        ...

    def modify_view(self, view_id: str, body: DataView) -> None:
        ...

    def delete_view(self, view_id: str) -> DeletedResult:
        ...

    def get_project_settings(self, project_id: str) -> ProjectSettingsOutput:
        ...

    # This is the formaly defined type
    #
    # def modify_project_settings(
    #     self, project_id: str, body: ProjectSharingSettingsProjectSettingsInput
    # ) -> ProjectSharingSettingsProjectSettingsOutput:
    #     ...
    #
    # This is the type that matches the working code
    def modify_project_settings(
        self, project_id: str, body: Dict[str, List[ViewerApp]]
    ) -> ProjectSharingSettingsProjectSettingsOutput:
        ...

    # return type is ConfigOut which seems to be JSON response
    def get_config(self, **kwargs) -> Dict[str, Any]:
        ...

    # these are methods forwarded to the Flywheel object by Client.__getattr__
    #
    def get_session(self, session_id: str) -> Session:
        ...

    def get_subject(self, subject_id: str) -> Subject:
        ...<|MERGE_RESOLUTION|>--- conflicted
+++ resolved
@@ -1,10 +1,7 @@
 from typing import Any, Dict, List, Optional
-<<<<<<< HEAD
+from flywheel.models.file_entry import FileEntry
 from flywheel.models.session import Session
 from flywheel.models.subject import Subject
-=======
-from flywheel.models.file_entry import FileEntry
->>>>>>> 87388979
 
 from flywheel.models.viewer_app import ViewerApp
 
