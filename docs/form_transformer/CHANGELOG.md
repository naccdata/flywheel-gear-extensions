--- conflicted
+++ resolved
@@ -2,11 +2,9 @@
 
 All notable changes to this gear are documented in this file.
 
-<<<<<<< HEAD
-## 1.1.0
-=======
+
 ## 1.1.0, 1.1.1
->>>>>>> bd71d0e6
+
 * Adds pre-processing checks.
   
 ## 1.0.5
