"""Defines Attribute Curator."""
import logging

from curator.form_curator import FormCurator
from curator.scheduling import ProjectCurationScheduler
from flywheel_gear_toolkit import GearToolkitContext
from nacc_attribute_deriver.attribute_deriver import AttributeDeriver

log = logging.getLogger(__name__)


def run(context: GearToolkitContext,
        deriver: AttributeDeriver,
        scheduler: ProjectCurationScheduler,
        force_curate: bool = False) -> None:
    """Runs the Attribute Curator process.

    Args:
        context: gear context
        deriver: attribute deriver
        curation_type: which type of file and derive rules to curate with
        scheduler: Schedules the files to be curated
        force_curate: Curate file even if it's already been curated
    """

<<<<<<< HEAD
    scheduler.apply(context=context, curator_type=FormCurator,
                    curator_type_args={'deriver': deriver})
=======
    scheduler.apply(context=context,
                    curator_type=FormCurator,
                    deriver=deriver,
                    force_curate=force_curate)
>>>>>>> fc2584ec
<|MERGE_RESOLUTION|>--- conflicted
+++ resolved
@@ -22,13 +22,8 @@
         scheduler: Schedules the files to be curated
         force_curate: Curate file even if it's already been curated
     """
-
-<<<<<<< HEAD
     scheduler.apply(context=context, curator_type=FormCurator,
-                    curator_type_args={'deriver': deriver})
-=======
-    scheduler.apply(context=context,
-                    curator_type=FormCurator,
-                    deriver=deriver,
-                    force_curate=force_curate)
->>>>>>> fc2584ec
+                    curator_type_args={
+                        'deriver': deriver,
+                        'force_curate': force_curate
+                    })