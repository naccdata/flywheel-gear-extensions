"""Entry script for UDS Curator."""

import logging
from typing import Optional

from curator.scheduling import ProjectCurationError, ProjectCurationScheduler
from flywheel_adaptor.flywheel_proxy import ProjectAdaptor
from flywheel_gear_toolkit import GearToolkitContext
from gear_execution.gear_execution import (
    ClientWrapper,
    ContextClient,
    GearEngine,
    GearExecutionEnvironment,
    GearExecutionError,
    get_project_from_destination,
)
from inputs.parameter_store import ParameterStore
from nacc_attribute_deriver.attribute_deriver import AttributeDeriver

from attribute_curator_app.main import run

log = logging.getLogger(__name__)


class AttributeCuratorVisitor(GearExecutionEnvironment):
    """Visitor for the UDS Curator gear."""

    def __init__(self,
                 client: ClientWrapper,
                 project: ProjectAdaptor,
                 filename_pattern: str,
                 force_curate: bool = False):
        super().__init__(client=client)
        self.__project = project
        self.__filename_pattern = filename_pattern
        self.__force_curate = force_curate

    @classmethod
    def create(
        cls,
        context: GearToolkitContext,
        parameter_store: Optional[ParameterStore] = None
    ) -> 'AttributeCuratorVisitor':
        """Creates a UDS Curator execution visitor.

        Args:
            context: The gear context.
            parameter_store: The parameter store
        Returns:
          the execution environment
        Raises:
          GearExecutionError if any expected inputs are missing
        """

        client = ContextClient.create(context=context)
        proxy = client.get_proxy()

        filename_pattern = context.config.get('filename_pattern', "*.json")
<<<<<<< HEAD
        fw_project = get_project_from_destination(context=context, proxy=proxy)
=======
        force_curate = context.config.get('force_curate', False)

        try:
            destination = context.get_destination_container()
        except ApiException as error:
            raise GearExecutionError(
                f'Cannot find destination container: {error}') from error
        if destination.container_type != 'analysis':  # type: ignore
            raise GearExecutionError(
                "Expect destination to be an analysis object")

        parent_id = destination.parents.get('project')  # type: ignore
        if not parent_id:
            raise GearExecutionError(
                f'Cannot find parent project for: {destination.id}'  # type: ignore
            )
        fw_project = proxy.get_project_by_id(parent_id)  # type: ignore
        if not fw_project:
            raise GearExecutionError("Destination project not found")

>>>>>>> fc2584ec
        project = ProjectAdaptor(project=fw_project, proxy=proxy)

        return AttributeCuratorVisitor(client=client,
                                       project=project,
                                       filename_pattern=filename_pattern,
                                       force_curate=force_curate)

    def run(self, context: GearToolkitContext) -> None:
        log.info("Curating project: %s/%s", self.__project.group,
                 self.__project.label)

        deriver = AttributeDeriver()

        try:
            scheduler = ProjectCurationScheduler.create(
                project=self.__project,
                filename_pattern=self.__filename_pattern)
        except ProjectCurationError as error:
            raise GearExecutionError(error) from error

        run(context=context,
            deriver=deriver,
            scheduler=scheduler,
            force_curate=self.__force_curate)


def main():
    """Main method for Attribute Curator."""
    GearEngine().run(gear_type=AttributeCuratorVisitor)


if __name__ == "__main__":
    main()<|MERGE_RESOLUTION|>--- conflicted
+++ resolved
@@ -56,30 +56,9 @@
         proxy = client.get_proxy()
 
         filename_pattern = context.config.get('filename_pattern', "*.json")
-<<<<<<< HEAD
-        fw_project = get_project_from_destination(context=context, proxy=proxy)
-=======
         force_curate = context.config.get('force_curate', False)
 
-        try:
-            destination = context.get_destination_container()
-        except ApiException as error:
-            raise GearExecutionError(
-                f'Cannot find destination container: {error}') from error
-        if destination.container_type != 'analysis':  # type: ignore
-            raise GearExecutionError(
-                "Expect destination to be an analysis object")
-
-        parent_id = destination.parents.get('project')  # type: ignore
-        if not parent_id:
-            raise GearExecutionError(
-                f'Cannot find parent project for: {destination.id}'  # type: ignore
-            )
-        fw_project = proxy.get_project_by_id(parent_id)  # type: ignore
-        if not fw_project:
-            raise GearExecutionError("Destination project not found")
-
->>>>>>> fc2584ec
+        fw_project = get_project_from_destination(context=context, proxy=proxy)
         project = ProjectAdaptor(project=fw_project, proxy=proxy)
 
         return AttributeCuratorVisitor(client=client,
