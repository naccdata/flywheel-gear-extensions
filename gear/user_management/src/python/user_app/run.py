"""The run script for the user management gear."""

import logging
from typing import List, Optional

from coreapi_client.api.default_api import DefaultApi
from coreapi_client.api_client import ApiClient
from coreapi_client.configuration import Configuration
from flywheel_gear_toolkit import GearToolkitContext
from gear_execution.gear_execution import (
    ClientWrapper,
    GearBotClient,
    GearEngine,
    GearExecutionEnvironment,
    GearExecutionError,
)
from inputs.parameter_store import ParameterError, ParameterStore
from inputs.yaml import YAMLReadError, load_from_stream
from notifications.email import EmailClient, create_ses_client
from pydantic import ValidationError
from users.authorizations import AuthMap
from users.nacc_directory import ActiveUserEntry, UserFormatError
from users.user_registry import UserRegistry

from user_app.main import run
from user_app.notification_client import NotificationClient

log = logging.getLogger(__name__)


class UserManagementVisitor(GearExecutionEnvironment):
    """Defines the user management gear."""

<<<<<<< HEAD
    def __init__(self, admin_id: str, client: ClientWrapper,
                 user_filepath: str, auth_filepath: str, email_source: str,
                 comanage_config: Configuration, comanage_coid: int,
                 parameter_store: ParameterStore, redcap_path: str):
=======
    def __init__(self,
                 admin_id: str,
                 client: ClientWrapper,
                 user_filepath: str,
                 auth_filepath: str,
                 email_source: str,
                 comanage_config: Configuration,
                 comanage_coid: int,
                 force_notifications: bool = False):
>>>>>>> 830a4525
        super().__init__(client=client)
        self.__admin_id = admin_id
        self.__user_filepath = user_filepath
        self.__auth_filepath = auth_filepath
        self.__email_source = email_source
        self.__comanage_config = comanage_config
        self.__comanage_coid = comanage_coid
<<<<<<< HEAD
        self.__parameter_store = parameter_store
        self.__redcap_path = redcap_path
=======
        self.__force_notifications = force_notifications
>>>>>>> 830a4525

    @classmethod
    def create(
        cls,
        context: GearToolkitContext,
        parameter_store: Optional[ParameterStore] = None
    ) -> 'UserManagementVisitor':
        """Visits the gear context to gather inputs.

        Args:
            context (GearToolkitContext): The gear context.
        """
        assert parameter_store, "Parameter store expected"

        client = GearBotClient.create(context=context,
                                      parameter_store=parameter_store)

        user_filepath = context.get_input_path('user_file')
        if not user_filepath:
            raise GearExecutionError('No user directory file provided')
        auth_filepath = context.get_input_path('auth_file')
        if not auth_filepath:
            raise GearExecutionError('No user role file provided')

        comanage_path = context.config.get('comanage_parameter_path')
        if not comanage_path:
            raise GearExecutionError("No CoManage parameter path")
        sender_path = context.config.get('sender_path')
        if not sender_path:
            raise GearExecutionError('No email sender parameter path')
        redcap_path = context.config.get('redcap_parameter_path')
        if not redcap_path:
            raise GearExecutionError("No REDCap parameter path")

        try:
            comanage_parameters = parameter_store.get_comanage_parameters(
                comanage_path)
            sender_parameters = parameter_store.get_notification_parameters(
                sender_path)
        except ParameterError as error:
            raise GearExecutionError(f'Parameter error: {error}') from error

        return UserManagementVisitor(
            admin_id=context.config.get("admin_group", "nacc"),
            client=client,
            user_filepath=user_filepath,
            auth_filepath=auth_filepath,
            email_source=sender_parameters['sender'],
            comanage_coid=int(comanage_parameters['coid']),
            comanage_config=Configuration(
                host=comanage_parameters['host'],
                username=comanage_parameters['username'],
                password=comanage_parameters['apikey']),
<<<<<<< HEAD
            parameter_store=parameter_store,
            redcap_path=redcap_path)
=======
            force_notifications=context.config.get(
                'force_unclaimed_notifications', False))
>>>>>>> 830a4525

    def run(self, context: GearToolkitContext) -> None:
        """Executes the gear.

        Args:
            context: the gear execution context
        """
        assert self.__user_filepath, 'User directory file required'
        assert self.__auth_filepath, 'User role file required'
        assert self.__admin_id, 'Admin group ID required'
        assert self.__email_source, 'Sender email address required'

        with ApiClient(
                configuration=self.__comanage_config) as comanage_client:

            run(proxy=self.proxy,
<<<<<<< HEAD
                user_list=user_list,
                admin_group=admin_group,
                authorization_map=auth_map,
                email_client=EmailClient(client=create_ses_client(),
                                         source=self.__email_source),
                registry=UserRegistry(api_instance=comanage_api,
                                      coid=self.__comanage_coid),
                parameter_store=self.__parameter_store,
                redcap_path=self.__redcap_path)
=======
                user_list=self.__get_user_list(self.__user_filepath),
                admin_group=self.admin_group(admin_id=self.__admin_id),
                authorization_map=self.__get_auth_map(self.__auth_filepath),
                notification_client=NotificationClient(
                    EmailClient(client=create_ses_client(),
                                source=self.__email_source)),
                registry=UserRegistry(api_instance=DefaultApi(comanage_client),
                                      coid=self.__comanage_coid),
                force_notifications=self.__force_notifications)
>>>>>>> 830a4525

    def __get_user_list(self, user_file_path: str) -> List[ActiveUserEntry]:
        """Get the active user objects from the user file.

        Args:
            user_file_path: The path to the user file.
        Returns:
            List of user objects
        """
        try:
            with open(user_file_path, 'r', encoding='utf-8') as user_file:
                object_list = load_from_stream(user_file)
        except YAMLReadError as error:
            raise GearExecutionError(
                f'No users read from user file {user_file_path}: {error}'
            ) from error
        if not object_list:
            raise GearExecutionError('No users found in user file')

        user_list = []
        for user_doc in object_list:
            if not user_doc.get('active'):
                # TODO: disable inactive users
                log.info('Ignoring inactive user %s', user_doc.get('email'))
                continue

            try:
                user_entry = ActiveUserEntry.create(user_doc)
                if user_entry.auth_email:
                    user_list.append(user_entry)
            except UserFormatError as error:
                log.error('Error creating user entry: %s', error)
                continue

        return user_list

    def __get_auth_map(self, auth_file_path: str) -> AuthMap:
        """Get the authorization map from the auth file.

        Args:
            auth_file_path: The path to the auth file.
        Returns:
            The authorization map
        """
        try:
            with open(auth_file_path, 'r', encoding='utf-8') as auth_file:
                auth_object = load_from_stream(auth_file)
                auth_map = AuthMap(project_authorizations=auth_object)
        except YAMLReadError as error:
            raise GearExecutionError('No authorizations read from auth file'
                                     f'{auth_file_path}: {error}') from error
        except ValidationError as error:
            raise GearExecutionError(
                f'Unexpected format in auth file {auth_file_path}: {error}'
            ) from error
        return auth_map


def main() -> None:
    """Main method to manage users."""

    GearEngine.create_with_parameter_store().run(
        gear_type=UserManagementVisitor)


if __name__ == "__main__":
    main()<|MERGE_RESOLUTION|>--- conflicted
+++ resolved
@@ -31,22 +31,19 @@
 class UserManagementVisitor(GearExecutionEnvironment):
     """Defines the user management gear."""
 
-<<<<<<< HEAD
-    def __init__(self, admin_id: str, client: ClientWrapper,
-                 user_filepath: str, auth_filepath: str, email_source: str,
-                 comanage_config: Configuration, comanage_coid: int,
-                 parameter_store: ParameterStore, redcap_path: str):
-=======
-    def __init__(self,
-                 admin_id: str,
-                 client: ClientWrapper,
-                 user_filepath: str,
-                 auth_filepath: str,
-                 email_source: str,
-                 comanage_config: Configuration,
-                 comanage_coid: int,
-                 force_notifications: bool = False):
->>>>>>> 830a4525
+    def __init__(
+        self,
+        admin_id: str,
+        client: ClientWrapper,
+        user_filepath: str,
+        auth_filepath: str,
+        email_source: str,
+        comanage_config: Configuration,
+        comanage_coid: int,
+        parameter_store: ParameterStore,
+        redcap_path: str,
+        force_notifications: bool = False,
+    ):
         super().__init__(client=client)
         self.__admin_id = admin_id
         self.__user_filepath = user_filepath
@@ -54,12 +51,9 @@
         self.__email_source = email_source
         self.__comanage_config = comanage_config
         self.__comanage_coid = comanage_coid
-<<<<<<< HEAD
         self.__parameter_store = parameter_store
         self.__redcap_path = redcap_path
-=======
         self.__force_notifications = force_notifications
->>>>>>> 830a4525
 
     @classmethod
     def create(
@@ -90,9 +84,6 @@
         sender_path = context.config.get('sender_path')
         if not sender_path:
             raise GearExecutionError('No email sender parameter path')
-        redcap_path = context.config.get('redcap_parameter_path')
-        if not redcap_path:
-            raise GearExecutionError("No REDCap parameter path")
 
         try:
             comanage_parameters = parameter_store.get_comanage_parameters(
@@ -113,13 +104,11 @@
                 host=comanage_parameters['host'],
                 username=comanage_parameters['username'],
                 password=comanage_parameters['apikey']),
-<<<<<<< HEAD
             parameter_store=parameter_store,
-            redcap_path=redcap_path)
-=======
+            redcap_path=context.config.get('redcap_parameter_path',
+                                           '/redcap/aws'),
             force_notifications=context.config.get(
                 'force_unclaimed_notifications', False))
->>>>>>> 830a4525
 
     def run(self, context: GearToolkitContext) -> None:
         """Executes the gear.
@@ -136,17 +125,6 @@
                 configuration=self.__comanage_config) as comanage_client:
 
             run(proxy=self.proxy,
-<<<<<<< HEAD
-                user_list=user_list,
-                admin_group=admin_group,
-                authorization_map=auth_map,
-                email_client=EmailClient(client=create_ses_client(),
-                                         source=self.__email_source),
-                registry=UserRegistry(api_instance=comanage_api,
-                                      coid=self.__comanage_coid),
-                parameter_store=self.__parameter_store,
-                redcap_path=self.__redcap_path)
-=======
                 user_list=self.__get_user_list(self.__user_filepath),
                 admin_group=self.admin_group(admin_id=self.__admin_id),
                 authorization_map=self.__get_auth_map(self.__auth_filepath),
@@ -155,8 +133,9 @@
                                 source=self.__email_source)),
                 registry=UserRegistry(api_instance=DefaultApi(comanage_client),
                                       coid=self.__comanage_coid),
-                force_notifications=self.__force_notifications)
->>>>>>> 830a4525
+                force_notifications=self.__force_notifications,
+                parameter_store=self.__parameter_store,
+                redcap_path=self.__redcap_path)
 
     def __get_user_list(self, user_file_path: str) -> List[ActiveUserEntry]:
         """Get the active user objects from the user file.
