--- conflicted
+++ resolved
@@ -368,7 +368,6 @@
 
         if response.additional_properties:
             for message_object in response.additional_properties.values():
-<<<<<<< HEAD
                 try:
                     person = RegistryPerson(
                         CoPersonMessage.model_validate(message_object))
@@ -376,11 +375,6 @@
                     raise RegistryError(f"Error parsing registry response: {error}") from error
                 
                 person_list.append(person)
-=======
-                person_list.append(
-                    RegistryPerson(CoPersonMessage.model_validate(message_object))
-                )
->>>>>>> 9f111704
 
         return person_list
 
