--- conflicted
+++ resolved
@@ -2,13 +2,10 @@
 
 All notable changes to this gear are documented in this file.
 
-<<<<<<< HEAD
-## 1.0.7 (Unreleased)
+## 1.0.9 (Unreleased)
 
 * Refactors to use `InputFileWrapper.get_parent_project`
 
-## 1.0.6
-=======
 ## 1.0.8
 * Fixes CSV line number in error reports (exclude header row)
 * Updates pre-processing error codes
@@ -16,7 +13,6 @@
   
 ## 1.0.7
 * Adds pre-processing check for PTID length
->>>>>>> 2d21ad45
 
 ## 1.0.6
 * Fixes bug where an empty file would be generated if no entries passed
