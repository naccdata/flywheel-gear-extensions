--- conflicted
+++ resolved
@@ -308,11 +308,7 @@
 fw-beta gear run tmp/gear/<gear-structure>
 ```
 
-<<<<<<< HEAD
-Note any input files must live at `<project-dir>/src/docker/input/<input_file_variable_name>/<file>`.
-=======
 where `<gear-structure>` is the directory indicated by the "prepare" command.
->>>>>>> 4c629877
 
 As of `fw-beta` version 0.18.0 you can also pass docker arguments directly by using `--` followed by the args. See [Flywheel's usage docs](https://flywheel-io.gitlab.io/tools/app/cli/fw-beta/gear/run/#usage) for more information.
 
