"""Entry script for Gather Submission Status."""

import logging
from csv import DictWriter
from pathlib import Path
from typing import List, Optional, get_args

from data_requests.status_request import StatusRequestClusteringVisitor
from flywheel_gear_toolkit.context.context import GearToolkitContext
from gear_execution.gear_execution import (
    ClientWrapper,
    GearBotClient,
    GearEngine,
    GearExecutionEnvironment,
    GearExecutionError,
    InputFileWrapper,
)
from inputs.parameter_store import ParameterStore
from keys.keys import DefaultValues
from nacc_common.qc_report import (
    ErrorReportVisitor,
    FileQCReportVisitor,
    StatusReportVisitor,
)
from nacc_common.visit_submission_error import ErrorReportModel, error_transformer
from nacc_common.visit_submission_status import StatusReportModel, status_transformer
from outputs.error_writer import ListErrorWriter

from gather_submission_status_app.main import ModuleName, run
<<<<<<< HEAD
from reports.visit_submission_error import (
    ErrorReportModel,
    error_transformer,
)
from reports.visit_submission_status import (
    StatusReportModel,
    status_transformer,
)
=======
from gather_submission_status_app.status_request import RequestClusteringVisitor
>>>>>>> 7630e5bd

log = logging.getLogger(__name__)


class GatherSubmissionStatusVisitor(GearExecutionEnvironment):
    """Visitor for the Gather Submission Status gear."""

    def __init__(
        self,
        client: ClientWrapper,
        admin_id: str,
        file_input: InputFileWrapper,
        output_filename: str,
        gear_name: str,
        project_names: List[str],
        modules: set[ModuleName],
        study_id: str,
        file_visitor: FileQCReportVisitor,
        fieldnames: List[str],
    ):
        super().__init__(client=client)
        self.__admin_id = admin_id
        self.__file_input = file_input
        self.__output_filename = output_filename
        self.__gear_name = gear_name
        self.__project_names = project_names
        self.__modules = modules
        self.__study_id = study_id
        self.__file_visitor = file_visitor
        self.__report_fieldnames = fieldnames

    @classmethod
    def create(
        cls,
        context: GearToolkitContext,
        parameter_store: Optional[ParameterStore] = None,
    ) -> "GatherSubmissionStatusVisitor":
        """Creates a Gather Submission Status execution visitor.

        Args:
            context: The gear context.
            parameter_store: The parameter store
        Returns:
          the execution environment
        Raises:
          GearExecutionError if any expected inputs are missing
        """

        client = GearBotClient.create(context=context, parameter_store=parameter_store)
        file_input = InputFileWrapper.create(input_name="input_file", context=context)
        assert file_input, "create raises exception if missing input file"

        output_filename = context.config.get("output_file", "submission-status.csv")
        admin_id = context.config.get("admin_group", DefaultValues.NACC_GROUP_ID)
        project_names = context.config.get("project_names", "").split(",")
        modules = context.config.get("modules", "").split(",")
        unexpected_modules = [
            module for module in modules if module not in get_args(ModuleName)
        ]
        if unexpected_modules:
            log.warning("ignoring unexpected modules: %s", ",".join(unexpected_modules))

        study_id = context.config.get("study_id", "adrc")
        gear_name = context.manifest.get("name", "gather-submission-status")

        query_type_arg = context.config.get("query_type", "status")
        if query_type_arg not in ["error", "status"]:
            raise GearExecutionError(f"Invalid query_type: {query_type_arg}")

        query_type = query_type_arg if query_type_arg == "error" else "status"

        file_visitor: FileQCReportVisitor = StatusReportVisitor(status_transformer)
        fieldnames = list(StatusReportModel.model_fields.keys())

        if query_type == "error":
            file_visitor = ErrorReportVisitor(error_transformer)
            fieldnames = ErrorReportModel.serialized_fieldnames()

        return GatherSubmissionStatusVisitor(
            client=client,
            file_input=file_input,
            output_filename=output_filename,
            admin_id=admin_id,
            gear_name=gear_name,
            project_names=project_names,
            modules={module for module in get_args(ModuleName) if module in modules},
            study_id=study_id,
            file_visitor=file_visitor,
            fieldnames=fieldnames,
        )

    def run(self, context: GearToolkitContext) -> None:
        """Runs the gather-submission-status app.

        Args:
          context: the gear execution context
        """

        input_path = Path(self.__file_input.filepath)
        with open(input_path, mode="r", encoding="utf-8-sig") as csv_file:
            file_id = self.__file_input.file_id
            error_writer = ListErrorWriter(
                container_id=file_id,
                fw_path=self.proxy.get_lookup_path(self.proxy.get_file(file_id)),
            )

            clustering = StatusRequestClusteringVisitor(
                proxy=self.proxy,
                study_id=self.__study_id,
                project_names=self.__project_names,
                error_writer=error_writer,
            )
            with context.open_output(
                self.__output_filename, mode="w", encoding="utf-8"
            ) as status_file:
                writer = DictWriter(status_file, fieldnames=self.__report_fieldnames)
                writer.writeheader()
                success = run(
                    input_file=csv_file,
                    modules=self.__modules,
                    clustering_visitor=clustering,
                    file_visitor=self.__file_visitor,
                    writer=writer,
                    error_writer=error_writer,
                )

            context.metadata.add_qc_result(
                self.__file_input.file_input,
                name="validation",
                state="PASS" if success else "FAIL",
                data=error_writer.errors().model_dump(by_alias=True),
            )

            context.metadata.add_file_tags(
                self.__file_input.file_input, tags=self.__gear_name
            )


def main():
    """Main method for Gather Submission Status."""

    GearEngine().create_with_parameter_store().run(
        gear_type=GatherSubmissionStatusVisitor
    )


if __name__ == "__main__":
    main()<|MERGE_RESOLUTION|>--- conflicted
+++ resolved
@@ -27,7 +27,6 @@
 from outputs.error_writer import ListErrorWriter
 
 from gather_submission_status_app.main import ModuleName, run
-<<<<<<< HEAD
 from reports.visit_submission_error import (
     ErrorReportModel,
     error_transformer,
@@ -36,9 +35,6 @@
     StatusReportModel,
     status_transformer,
 )
-=======
-from gather_submission_status_app.status_request import RequestClusteringVisitor
->>>>>>> 7630e5bd
 
 log = logging.getLogger(__name__)
 
