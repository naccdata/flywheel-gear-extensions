--- conflicted
+++ resolved
@@ -61,7 +61,8 @@
         """
         project = proxy.get_project(group=group, project_label="metadata")
         if not project:
-            raise CenterError(f"Unable to create center from group {group.label}")
+            raise CenterError(
+                f"Unable to create center from group {group.label}")
 
         metadata_project = ProjectAdaptor(project=project, proxy=proxy)
         metadata_info = metadata_project.get_info()
@@ -73,7 +74,8 @@
         adcid = metadata_info["adcid"]
         active = metadata_info.get("active", False)
 
-        center_group = CenterGroup(adcid=adcid, active=active, group=group, proxy=proxy)
+        center_group = CenterGroup(
+            adcid=adcid, active=active, group=group, proxy=proxy)
         metadata_project.add_admin_users(center_group.get_user_access())
         center_group.add_center_portal()
 
@@ -134,7 +136,8 @@
         metadata_project = center_group.get_metadata()
         assert metadata_project, "expecting metadata project"
         metadata_project.add_admin_users(center_group.get_user_access())
-        metadata_project.update_info({"adcid": center.adcid, "active": center.active})
+        metadata_project.update_info(
+            {"adcid": center.adcid, "active": center.active})
 
         center_group.add_center_portal()
         return center_group
@@ -170,7 +173,8 @@
         adcid = metadata_info["adcid"]
         active = metadata_info.get("active", False)
 
-        center_group = CenterGroup(adcid=adcid, active=active, group=group, proxy=proxy)
+        center_group = CenterGroup(
+            adcid=adcid, active=active, group=group, proxy=proxy)
         center_group.add_center_portal()
 
         return center_group
@@ -273,7 +277,8 @@
         for stage in self.__ingest_stages:
             projects = self.get_matching_projects(prefix=f"{stage}-")
             for project in projects:
-                datatype = CenterGroup.get_datatype(stage=stage, label=project.label)
+                datatype = CenterGroup.get_datatype(
+                    stage=stage, label=project.label)
                 if datatype:
                     datatypes.append(datatype)
         self.__datatypes = list(set(datatypes))
@@ -295,11 +300,13 @@
         for stage in self.__ingest_stages:
             ingest_projects = self.get_matching_projects(prefix=f"{stage}-")
             if not ingest_projects:
-                log.warning("no ingest stage projects for group %s", self.label)
+                log.warning(
+                    "no ingest stage projects for group %s", self.label)
                 return
 
             for project in ingest_projects:
-                datatype = CenterGroup.get_datatype(stage=stage, label=project.label)
+                datatype = CenterGroup.get_datatype(
+                    stage=stage, label=project.label)
                 if not datatype:
                     log.info("ingest project %s has no datatype", project.label)
                     continue
@@ -324,7 +331,8 @@
         """
         accepted_projects = self.get_matching_projects(prefix="accepted")
         if not accepted_projects:
-            log.warning("no accepted stage project in center group %s", self.label)
+            log.warning(
+                "no accepted stage project in center group %s", self.label)
             return
 
         self.__apply_to(
@@ -497,7 +505,8 @@
         """
         metadata_project = self.get_metadata()
         if not metadata_project:
-            log.error("no metadata project for %s, cannot update info", self.label)
+            log.error(
+                "no metadata project for %s, cannot update info", self.label)
             return
 
         metadata_project.update_info(
@@ -675,7 +684,8 @@
         """
 
         if not self.__redcap_param_repo:
-            log.warning("REDCap project repository not found in center %s", self.label)
+            log.warning(
+                "REDCap project repository not found in center %s", self.label)
             return False
 
         if not form_ingest_project.redcap_projects:
@@ -704,7 +714,8 @@
             )
 
             if not redcap_project:
-                log.error("No REDCap project %s found", redcap_metadata.redcap_pid)
+                log.error("No REDCap project %s found",
+                          redcap_metadata.redcap_pid)
                 success = False
                 continue
 
@@ -857,7 +868,8 @@
     study_id: str
     study_name: str
     pipeline_adcid: int
-    ingest_projects: Dict[str, (IngestProjectMetadata | FormIngestProjectMetadata)] = {}
+    ingest_projects: Dict[str, (IngestProjectMetadata |
+                                FormIngestProjectMetadata)] = {}
     accepted_project: Optional[ProjectMetadata] = None
     distribution_projects: Dict[str, DistributionProjectMetadata] = {}
 
@@ -929,15 +941,10 @@
         """
         self.studies[study.study_id] = study
 
-<<<<<<< HEAD
-    def get(self, study: StudyModel) -> StudyMetadata:
-        """Gets the study metadata for the study.
-=======
     def get(
         self, study: StudyModel, pipeline_adcid: Optional[int] = None
     ) -> CenterStudyMetadata:
-        """Gets the study metadata for the study id.
->>>>>>> 84114df7
+        """Gets the study metadata for the study.
 
         Creates a new StudyMetadata object if it does not exist.
 
@@ -958,7 +965,7 @@
         self.add(study_info)
         return study_info
 
-    def find(self, study_id: str) -> Optional[StudyMetadata]:
+    def find(self, study_id: str) -> Optional[CenterStudyMetadata]:
         """Gets the study metadata for the study id.
 
         Args:
