--- conflicted
+++ resolved
@@ -41,22 +41,14 @@
 def read_csv(input_file: TextIO,
              error_writer: ErrorWriter,
              visitor: CSVVisitor,
-<<<<<<< HEAD
-             delimiters=',') -> bool:
-=======
              delimiter: str = ',') -> bool:
->>>>>>> ddfe2449
     """Reads CSV file and applies the visitor to each row.
 
     Args:
       input_file: the input stream for the CSV file
       error_writer: the ErrorWriter for the input file
       visitor: the visitor
-<<<<<<< HEAD
-      delimiters: The expected delimiter(s)
-=======
       delimiter: Expected delimiter for the CSV
->>>>>>> ddfe2449
     Returns:
       True if the input file was processed without error, False otherwise
     """
@@ -72,20 +64,7 @@
         error_writer.write(missing_header_error())
         return False
 
-<<<<<<< HEAD
-    input_file.seek(0)
-    try:
-        detected_dialect = sniffer.sniff(csv_sample, delimiters=delimiters)
-        reader = DictReader(input_file, dialect=detected_dialect)
-    except Error:
-        # sniffer cannot always determine delimiter, so try to just read directly
-        reader = DictReader(input_file, delimiter=delimiters)
-
-    assert reader.fieldnames, "File has header, reader should have fieldnames"
-
-=======
     # visitor should handle errors for invalid headers/rows
->>>>>>> ddfe2449
     success = visitor.visit_header(list(reader.fieldnames))
     if not success:
         return False
