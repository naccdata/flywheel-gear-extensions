--- conflicted
+++ resolved
@@ -6,9 +6,5 @@
     dependencies=[
         ":manifest", "gear/identifier_lookup/src/python/identifier_app:bin"
     ],
-<<<<<<< HEAD
-    image_tags=["1.0.9a", "latest"],
-=======
     image_tags=["1.0.9", "latest"],
->>>>>>> 883b644d
 )