--- conflicted
+++ resolved
@@ -123,8 +123,4 @@
         assert repo.list(adc_id=1) == [
             Identifier(nacc_id=2, nacc_adc=5397, adc_id=1, patient_id="168721")
         ]
-<<<<<<< HEAD
-        assert repo.list(adc_id=99) == []
-=======
-        assert not repo.list(adc_id=99)
->>>>>>> 0d5c0bc9
+        assert not repo.list(adc_id=99)