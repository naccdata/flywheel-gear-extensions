# Changelog

All notable changes to this gear are documented in this file.

<<<<<<< HEAD
## To be released

* Updates `nacc-attribute-deriver` to `1.5.0`
* Updates to handle MEDS

## 0.4.0

* Updates `nacc-attribute-deriver` to `1.4.0`
=======
## 0.4.0

* Updates nacc-attribute-deriver to `1.4.0`
>>>>>>> 607438e3
* Updates to tag affiliates

## 0.3.2

* Updates how metadata deletions are handled to reduce overhead
* Fixes DictProxy error on reporting failed files

## 0.3.1

* Updates how the SDK client is set for multiprocessing - gives each worker its own instance
* Updates to keep track of files that failed to be curated instead of just immediately dying, and report at end
* Fixes bug with decorator `api_retry` not returning the returned function value

## 0.3.0

* Adds the `historic_apoe` namespace, which requires a 3rd pass category
* Updates `nacc_attribute_deriver` to `1.3.0`, which fixes several bugs found while regression testing
* Refactored to generalize curation/scheduling workflow
* Refactors to support pre/post-processing passes
    * For Form Curator this is used to back-propogate cross-sectional variables

## 0.2.9

* Wraps subject metadata wiping in retry block

## 0.2.8

* Fixes issue where `<container>.delete_info` fails if there is no metadata

## 0.2.7

* Adds ability to blacklist NACCIDs from being curated
* Adds the `ncrad_samples` scope
* Adds configuration to apply a tag to each curated file, and will skip curation on subsequent passes if the file has this tag
* Adds the `force_curate` config option to force curation regardless, which also wipes the curation metadata

## 0.2.6

* Moves the `get_subject` call to beginning of loop to avoid calling it for every file in the same subject-specific heap

## 0.2.5

* Adds retry of 3 on curating file

## 0.2.4

* Updates `nacc_attribute_deriver` to `1.2.2`
* Removes rows from ViewResponseModel where all fields are null
* Fixes issue where multiprocessing was failing silently on exception

## 0.2.3

* Ignores unexpected files instead of throwing an exception.
* Fixes regular expression used to identify curation passes by file name.
* Updates nacc-attribute-deriver to v1.2.1
  
## 0.1.0

* Initial release for curator gear using the nacc-attribute-deriver package.
* Adds this CHANGELOG
  <|MERGE_RESOLUTION|>--- conflicted
+++ resolved
@@ -2,7 +2,6 @@
 
 All notable changes to this gear are documented in this file.
 
-<<<<<<< HEAD
 ## To be released
 
 * Updates `nacc-attribute-deriver` to `1.5.0`
@@ -10,12 +9,7 @@
 
 ## 0.4.0
 
-* Updates `nacc-attribute-deriver` to `1.4.0`
-=======
-## 0.4.0
-
 * Updates nacc-attribute-deriver to `1.4.0`
->>>>>>> 607438e3
 * Updates to tag affiliates
 
 ## 0.3.2
