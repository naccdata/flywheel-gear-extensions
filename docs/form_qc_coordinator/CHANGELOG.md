# Changelog

All notable changes to this gear are documented in this file.

<<<<<<< HEAD
## 0.1.1 (Unreleased)

* Refactors to move logic related to triggering gears to `common/gear_execution/gear_trigger` and pull from there
* Refactors to move logic related to polling jobs to `common/jobs/jobs` and pull from there

## 0.1.0
=======
## 0.1.5
>>>>>>> 1c023853
* Update error reporting - move error metadata to visit error log files stored at project level.
  
## 0.0.3
* Updates QC gear configs
  
## 0.0.1
* [#91](https://github.com/naccdata/flywheel-gear-extensions/pull/91) Initial version - gear for coordinating QC checks for a participant
* [#102](https://github.com/naccdata/flywheel-gear-extensions/pull/102) Form QC Checker updates
* Adds this CHANGELOG<|MERGE_RESOLUTION|>--- conflicted
+++ resolved
@@ -2,16 +2,13 @@
 
 All notable changes to this gear are documented in this file.
 
-<<<<<<< HEAD
-## 0.1.1 (Unreleased)
+## 0.1.6 (Unreleased)
 
 * Refactors to move logic related to triggering gears to `common/gear_execution/gear_trigger` and pull from there
 * Refactors to move logic related to polling jobs to `common/jobs/jobs` and pull from there
 
-## 0.1.0
-=======
 ## 0.1.5
->>>>>>> 1c023853
+
 * Update error reporting - move error metadata to visit error log files stored at project level.
   
 ## 0.0.3
