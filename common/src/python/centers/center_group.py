"""Module for working with a Group representing a center.

Should be used when starting from centers already created using
`projects.CenterMappingAdaptor`.
"""
import logging
import re
from typing import Dict, List, Optional

import flywheel
from flywheel.models.group import Group
from flywheel_adaptor.flywheel_proxy import (FlywheelProxy, GroupAdaptor,
                                             ProjectAdaptor)
from projects.study import Center, Study
from projects.template_project import TemplateProject

log = logging.getLogger(__name__)


class CenterGroup(GroupAdaptor):
    """Defines an adaptor for a group representing a center."""

    def __init__(self, *, adcid: int, active: bool, group: flywheel.Group,
                 proxy: FlywheelProxy) -> None:
        super().__init__(group=group, proxy=proxy)
        self.__datatypes: List[str] = []
        self.__ingest_stages = ['ingest', 'retrospective']
        self.__adcid = adcid
        self.__is_active = active
        self.__center_portal: Optional[ProjectAdaptor] = None
        self.__metadata: Optional[ProjectAdaptor] = None

    @classmethod
    def create_from_group(cls, *, proxy: FlywheelProxy,
                          group: Group) -> 'CenterGroup':
        """Creates a CenterGroup from either a center or an existing group.

        Args:
          group: an existing group
          proxy: the flywheel proxy object
        Returns:
          the CenterGroup for created group
        """
        project = proxy.get_project(group=group, project_label='metadata')
        if not project:
            raise CenterError(
                f"Unable to create center from group {group.label}")

        metadata_project = ProjectAdaptor(project=project, proxy=proxy)
        metadata_info = metadata_project.get_info()
        if 'adcid' not in metadata_info:
            raise CenterError(
                f"Expected group {group.label}/metadata.info to have ADCID")

        adcid = metadata_info['adcid']
        active = metadata_info.get('active', False)

        center_group = CenterGroup(adcid=adcid,
                                   active=active,
                                   group=group,
                                   proxy=proxy)

        return center_group

    @classmethod
    def create_from_center(cls, *, proxy: FlywheelProxy,
                           center: Center) -> 'CenterGroup':
        """Creates a CenterGroup from a center object.

        Args:
          center: the study center
          proxy: the flywheel proxy object
        Returns:
          the CenterGroup for the center
        """
        group = proxy.get_group(group_label=center.name,
                                group_id=center.center_id)
        assert group, "No group for center"
        center_group = CenterGroup(adcid=center.adcid,
                                   active=center.is_active(),
                                   group=group,
                                   proxy=proxy)

        tags = list(center.tags)
        adcid_tag = f"adcid-{center.adcid}"
        if adcid_tag not in tags:
            tags.append(adcid_tag)
        center_group.add_tags(tags)

        metadata_project = center_group.get_metadata()
        assert metadata_project, "expecting metadata project"
        metadata_project.update_info({
            'adcid': center.adcid,
            'active': center.is_active()
        })

        return center_group

    @property
    def adcid(self) -> int:
        """The ADCID of this center."""
        return self.__adcid

    def __get_matching_projects(self, prefix: str) -> List[ProjectAdaptor]:
        """Returns the projects for the center with labels that match the
        prefix.

        Returns:
          the list of matching projects for the group
        """
        pattern = re.compile(rf"^{prefix}")
        return [
            ProjectAdaptor(project=project, proxy=self.proxy())
            for project in self.projects() if pattern.match(project.label)
        ]

    def get_ingest_projects(self) -> List[ProjectAdaptor]:
        """Returns the ingest projects for the center.

        Returns:
          the list of ingest projects
        """
        projects: List[ProjectAdaptor] = []
        for stage in self.__ingest_stages:
            projects = projects + self.__get_matching_projects(f"{stage}-")

        return projects

    def get_accepted_project(self) -> Optional[ProjectAdaptor]:
        """Returns the accepted project for this center.

        Returns:
          the project labeled 'accepted', None if there is none
        """
        projects = self.__get_matching_projects('accepted')
        if not projects:
            return None

        return projects[0]

    def get_metadata(self) -> Optional[ProjectAdaptor]:
        """Returns the metadata project for this center.

        Returns:
          the project labeled 'metadata', None if there is none
        """
        if not self.__metadata:
            self.__metadata = self.get_project('metadata')
            assert self.__metadata, "expecting metadata project"

        return self.__metadata

    @classmethod
    def get_datatype(cls, *, stage: str, label: str) -> Optional[str]:
        """Gets the datatype from a string with format `<stage-
        name>-<datatype>`.

        Args:
          stage: stage name
          label: string with stage and datatype
        Returns:
          the datatype in the string if matches pattern. Otherwise, None
        """
        pattern = re.compile(rf"^{stage}-(\w+)")
        match = pattern.match(label)
        if not match:
            return None

        return match.group(1)

    def get_datatypes(self) -> List[str]:
        """Returns the list of data types for the ingest projects of this
        center.

        Returns:
          list of datatype names
        """
        if self.__datatypes:
            return self.__datatypes

        datatypes = []
        for stage in self.__ingest_stages:
            projects = self.__get_matching_projects(f"{stage}-")
            for project in projects:
                datatype = CenterGroup.get_datatype(stage=stage,
                                                    label=project.label)
                if datatype:
                    datatypes.append(datatype)
        self.__datatypes = list(set(datatypes))

        return self.__datatypes

    def apply_to_ingest(
            self, *, stage: str,
            template_map: Dict[str, Dict[str, TemplateProject]]) -> None:
        """Applies the templates to the ingest stage projects in group.

        Expects that project labels match pattern
        `<stage-name>-<datatype-name>`.
        For instance, `ingest-form` or `retrospective-dicom`.

        Args:
          stage: name of ingest stage
          template_map: map from datatype to stage to template project
        """
        ingest_projects = self.__get_matching_projects(f"{stage}-")
        if not ingest_projects:
            log.warning('no ingest stage projects for group %s', self.label)
            return

        for project in ingest_projects:
            datatype = CenterGroup.get_datatype(stage=stage,
                                                label=project.label)
            if not datatype:
                log.info('ingest project %s has no datatype', project.label)
                continue

            self.__apply_to(stage=stage,
                            template_map=template_map,
                            project=project,
                            datatype=datatype)

    def apply_to_accepted(
            self, template_map: Dict[str, Dict[str, TemplateProject]]) -> None:
        """Applies the templates in the map to the accepted project in the
        group.

        Expects the accepted project to be named `accepted`.

        Args:
          template_map: map from datatype to stage to template project
        """
        stage = 'accepted'
        accepted_projects = self.__get_matching_projects(stage)
        if not accepted_projects:
            log.warning('no accepted stage project in center group %s',
                        self.label)
            return

        self.__apply_to(template_map=template_map,
                        project=accepted_projects[0],
                        stage=stage,
                        datatype='all')

    def __apply_to(self, *, template_map: Dict[str, Dict[str,
                                                         TemplateProject]],
                   project: ProjectAdaptor, stage: str, datatype: str):
        """Applies the template map to the project for stage and datatype.

        Args:
          template_map: map from datatype to stage to template project
          project: the destination project
          stage: the stage for the destination
          datatype: the datatype for the destination
        """
        stage_map = template_map.get(datatype)
        if stage_map:
            template_project = stage_map.get(stage)
            if template_project:
                template_project.copy_to(project,
                                         value_map={
                                             'adrc': self.label,
                                             'project_id': project.id,
                                             'site': self.proxy().get_site()
                                         })

    def apply_template_map(
            self, template_map: Dict[str, Dict[str, TemplateProject]]) -> None:
        """Applies the template map to the pipeline projects within the center
        group.

        Args:
          template_map: map from datatype to stage to template project
        """
        for stage in self.__ingest_stages:
            self.apply_to_ingest(stage=stage, template_map=template_map)

        self.apply_to_accepted(template_map)

    def get_portal(self) -> ProjectAdaptor:
        """Returns the center-portal project.

        Returns:
          The center-portal project
        """
        if not self.__center_portal:
            self.__center_portal = self.get_project('center-portal')
            assert self.__center_portal, "expecting center-portal project"

        return self.__center_portal

    def __publish_projects(self, *, key: str,
                           projects: List[ProjectAdaptor]) -> None:
        """Adds project entry points to center portal project metadata.

        Uses key to identify pipeline.

        Args:
          key: metadata key for projects
          projects: the projects to publish
        """
        portal_project = self.get_portal()
        info = portal_project.get_info()

        pipeline_map = info.get(key, {})
        site = self.proxy().get_site()
        for project in projects:
            url_map = pipeline_map.get(project.label, {})
            url = f"{site}/#/projects/{project.id}/information"
            url_map['project-url'] = url

            pipeline_map[project.label] = url_map

        portal_project.update_info({key: pipeline_map})

    def add_study(self, study: Study) -> None:
        """Adds pipeline details for study.

        Args:
          study: the study
        """
        label_suffix = f"-{study.study_id}"
        if study.is_primary():
            label_suffix = ""

        if self.__is_active:
            pipelines = ['ingest', 'sandbox']

            labels = [
                f"{pipeline}-{suffix}" for pipeline in pipelines
                for suffix in [
                    f"{datatype.lower()}{label_suffix}"
                    for datatype in study.datatypes
                ]
            ]

            ingest_projects = self.__add_projects(labels)
            self.__publish_projects(key='ingest-projects',
                                    projects=ingest_projects)

        labels = [
            f"retrospective-{datatype.lower()}" for datatype in study.datatypes
        ]
        self.__add_projects(labels)

        accepted = self.__add_projects([f"accepted{label_suffix}"])
        assert accepted, "expecting accepted project to be built"
        self.__publish_projects(key='accepted-project', projects=accepted)

    def __add_projects(self, labels: List[str]) -> List[ProjectAdaptor]:
<<<<<<< HEAD
        projects = []
        for project_label in labels:
            ingest_project = self.get_project(project_label)
            if not ingest_project:
                continue

            ingest_project.add_tags(self.get_tags())
            projects.append(ingest_project)
=======
        """Adds projects with the labels to this group and returns the
        corresponding ProjectAdaptors.

        Args:
          labels: the labels for the centers
        Returns:
          the list of ProjectAdaptors with the labels
        """
        projects = []
        for project_label in labels:
            project = self.get_project(project_label)
            if not project:
                continue

            project.add_tags(self.get_tags())
            projects.append(project)
>>>>>>> 2867c77c

        return projects


class CenterError(Exception):
    """Exception classes for errors related to using group to capture center
    details."""

    def __init__(self, message: str) -> None:
        self.__message = message
        super().__init__(message)

    def __str__(self) -> str:
        return self.__message

    @property
    def message(self) -> str:
        """Returns the message for this error.

        Returns:
          the message
        """
        return self.__message<|MERGE_RESOLUTION|>--- conflicted
+++ resolved
@@ -348,16 +348,6 @@
         self.__publish_projects(key='accepted-project', projects=accepted)
 
     def __add_projects(self, labels: List[str]) -> List[ProjectAdaptor]:
-<<<<<<< HEAD
-        projects = []
-        for project_label in labels:
-            ingest_project = self.get_project(project_label)
-            if not ingest_project:
-                continue
-
-            ingest_project.add_tags(self.get_tags())
-            projects.append(ingest_project)
-=======
         """Adds projects with the labels to this group and returns the
         corresponding ProjectAdaptors.
 
@@ -374,7 +364,6 @@
 
             project.add_tags(self.get_tags())
             projects.append(project)
->>>>>>> 2867c77c
 
         return projects
 
