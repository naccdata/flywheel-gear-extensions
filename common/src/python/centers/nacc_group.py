--- conflicted
+++ resolved
@@ -1,11 +1,7 @@
 """Singleton class representing NACC with a FW group."""
 
-<<<<<<< HEAD
+import logging
 from typing import Dict, List, Optional
-=======
-import logging
-from typing import Dict, Optional
->>>>>>> c90ab85b
 
 from centers.center_group import CenterGroup
 from flywheel.models.group import Group
