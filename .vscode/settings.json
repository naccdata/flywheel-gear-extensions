--- conflicted
+++ resolved
@@ -23,8 +23,8 @@
         "adcid",
         "apoe",
         "devcontainer",
-<<<<<<< HEAD
-        "NACC"
+        "NACC",
+        "naccid",
         "adcid",
         "birthmo",
         "birthyr",
@@ -38,10 +38,5 @@
         "raceter",
         "UDSV3",
         "vstdate"
-=======
-        "NACC",
-        "naccid",
-        "ptid"
->>>>>>> 36ec077e
     ]
 }