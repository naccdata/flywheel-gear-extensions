--- conflicted
+++ resolved
@@ -1,18 +1,9 @@
 file(name="manifest", source="manifest.json")
 
-<<<<<<< HEAD
-docker_image(
-    name="pull-directory",
-    source="Dockerfile",
-    dependencies=[":manifest", "gear/pull_directory/src/python/directory_app:bin"],
-    image_tags=["0.0.9", "latest"],
-)
-=======
 docker_image(name="pull-directory",
              source="Dockerfile",
              dependencies=[
                  ":manifest",
                  "gear/pull_directory/src/python/directory_app:bin"
              ],
-             image_tags=["0.0.9", "latest"])
->>>>>>> 80212cab
+             image_tags=["0.0.9", "latest"])