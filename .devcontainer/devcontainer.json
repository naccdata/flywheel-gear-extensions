--- conflicted
+++ resolved
@@ -30,12 +30,8 @@
                 "ms-python.python",
                 "ms-azuretools.vscode-docker",
                 "streetsidesoftware.code-spell-checker",                
-<<<<<<< HEAD
-                "yzhang.markdown-all-in-one"
-=======
                 "yzhang.markdown-all-in-one",
                 "charliermarsh.ruff"
->>>>>>> 36ec077e
                 // "mermaidchart.vscode-mermaid-chart"
             ]
         }
