--- conflicted
+++ resolved
@@ -167,40 +167,23 @@
 curator = None  # global curator object
 
 
-<<<<<<< HEAD
 def initialize_worker(context: GearToolkitContext, curator_type: Type[C],
                       curator_type_args: Dict[str, Any] = None):
-=======
-def initialize_worker(context: GearToolkitContext,
-                      curator_type: Type[C],
-                      deriver: AttributeDeriver,
-                      force_curate: bool = False):
->>>>>>> fc2584ec
     """Initialize worker context, this function is executed once in each worker
     process upon its creation.
 
     Args:
         context: GearToolkitContext
         curator_type: Type of FormCurator subclass to use for curation
-<<<<<<< HEAD
         curator_type_args: Arguments to instantiate the FormCurator subclass
-=======
-        force_curate: Curate file even if it's already been curated
->>>>>>> fc2584ec
     """
     # Create a curator object for each process with a new SDK client
     global curator
     sdk_client = context.get_client()
-<<<<<<< HEAD
 
     if curator_type_args is None:
         curator_type_args = {}
     curator = curator_type(sdk_client=sdk_client, **curator_type_args)
-=======
-    curator = curator_type(sdk_client=sdk_client,
-                           deriver=deriver,
-                           force_curate=force_curate)
->>>>>>> fc2584ec
 
 
 def curate_subject(subject_id: str, heap: MinHeap[FileModel]) -> None:
@@ -312,16 +295,8 @@
         os_cpu_cores: int = os_cpu_count if os_cpu_count else 1
         return max(1, max(os_cpu_cores - 1, multiprocessing.cpu_count() - 1))
 
-<<<<<<< HEAD
     def apply(self, context: GearToolkitContext, curator_type: Type[C],
-            curator_type_args: Dict[str, Any] = None) -> None:
-=======
-    def apply(self,
-              context: GearToolkitContext,
-              curator_type: Type[C],
-              deriver: AttributeDeriver,
-              force_curate: bool = False) -> None:
->>>>>>> fc2584ec
+              curator_type_args: Dict[str, Any] = None) -> None:
         """Applies a FormCurator to the form files in this curator.
 
         Builds a curator of the type given with the context to avoid shared
@@ -330,12 +305,7 @@
         Args:
           context: the gear context
           curator_type: a FormCurator subclass
-<<<<<<< HEAD
           curator_type_args: Arguments to instantiate curator_type
-=======
-          deriver: attribute deriver
-          force_curate: Curate file even if it's already been curated
->>>>>>> fc2584ec
         """
 
         log.info("Start curator for %s subjects", len(self.__heap_map))
@@ -348,12 +318,7 @@
                   initargs=(
                       context,
                       curator_type,
-<<<<<<< HEAD
                       curator_type_args,
-=======
-                      deriver,
-                      force_curate,
->>>>>>> fc2584ec
                   )) as pool:
             for subject_id, heap in self.__heap_map.items():
                 log.info("Curating files for subject %s", subject_id)
