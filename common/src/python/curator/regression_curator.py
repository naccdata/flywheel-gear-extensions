--- conflicted
+++ resolved
@@ -25,23 +25,13 @@
 class RegressionCurator(Curator):
     """Runs regression testing against curation."""
 
-<<<<<<< HEAD
     def __init__(self,
-                 sdk_client: Client,
                  qaf_baseline: MutableMapping,
                  mqt_baseline: MutableMapping,
                  error_writer: ListErrorWriter) -> None:
-        super().__init__(sdk_client)
+        super().__init__()
         self.__qaf_baseline = SymbolTable(qaf_baseline)
         self.__mqt_baseline = SymbolTable(mqt_baseline)
-
-=======
-    def __init__(self, baseline: MutableMapping,
-                 error_writer: ListErrorWriter) -> None:
-        super().__init__()
-        self.__baseline = SymbolTable(baseline)
->>>>>>> 5879bff7
-        self.__error_writer = error_writer
 
     def compare_baseline(self, found_vars: Dict[str, Any],
                          record: Dict[str, Any],
