--- conflicted
+++ resolved
@@ -486,12 +486,8 @@
                 self.__error_writer.write(
                     system_error(
                         message=(
-<<<<<<< HEAD
-                            "Failed to load QC metadata from existing duplicate visit file"
-=======
                             "Failed to load QC metadata from existing "
                             "duplicate visit file"
->>>>>>> 2b7459b2
                         ),
                         error_type="warning",
                     )
