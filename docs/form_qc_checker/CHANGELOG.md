# Changelog

All notable changes to this gear are documented in this file.

<<<<<<< HEAD
## 1.2.4 (Unreleased)

* Refactors to use `InputFileWrapper.get_parent_project`

=======
## 1.2.6
* Refactor  `DatastoreHelper` class to use common package
  
## 1.2.5
* Updates `nacc-form-validator` to 0.5.0
  
## 1.2.4
* Adds loading supplement UDS input for LBD/FTLD validation
  
>>>>>>> 2d21ad45
## 1.2.3
* Updates enrollment qc workflow - writes passed visits to a new file to trigger identifier provisioning.

## 1.2.0
* Updates error reporting - move error metadata to visit error log files stored at project level.
  
## 1.1.7

* Changes module label to uppercase for looking up previous visits in Flywheel
  
## 1.1.5 and 1.1.6

* Fixes string to int comparison when checking if C2 or C2T causing it to always skip C2T

## 1.1.4

* Updates `nacc-form-validator` to `1.4.1` which fixes tuple index error and implements "isclose" for comparing float values
* Caches fetching of previous visit record for subject
* Fixes some some minor typos

## 1.1.0

* Update loading rule definitions from S3 - skipping C2 or C2T definition depending on the version submitted
* Defines the `is_valid_adcid` method in the `DataStoreHelper` class - checks whether provided ADCID is in current list of ADCIDs
* Implements `get_previous_nonempty_record` method in the `DataStoreHelper` class - retrieves the previous record where specified fields are NOT empty
* Updates to use nacc-form-validator [v0.4.0](https://github.com/naccdata/nacc-form-validator/releases/tag/v0.4.0)

## 1.0.4

* Defines the `is_valid_rxcui` method in the `DataStoreHelper` class - adds the `rxnorm` common code to support this and future gears that may need to access the RxNorm API

## 1.0.0

* Update to use nacc-form-validator [v0.3.0](https://github.com/naccdata/nacc-form-validator/releases/tag/v0.3.0)
* Rename/refactor `FlywheelDatastore` class to `DatastoreHelper` to allow more general operations
* Add `compute_gds` as a composite rule to match new GDS score validation

## 0.0.32

* [#102](https://github.com/naccdata/flywheel-gear-extensions/pull/102) Form QC Checker updates
	* Add functionality to update/reset failed visit info in subject metadata
	* Updates how to access rule definitions in S3 - use `nacc-flywheel-gear` user credentials
	* Update optional form validation for non-strict mode
	* Update `FlywheelDatastore` class functionality - retrieve legacy module info from Flywheel admin group metadata project
	* Check whether there's a failed previous visit before evaluating the current visit
	* Move dataview creation/reading to FW proxy class

## 0.0.31

* [#100](https://github.com/naccdata/flywheel-gear-extensions/pull/100) Update to use `nacc-form-validator` v0.2.0

## 0.0.30

* [#89](https://github.com/naccdata/flywheel-gear-extensions/pull/89) Adds support for optional forms validation
	* Uses `optional_forms.json` to define optional forms, and load correct definition file dependin on the value of the **mode** variable for the respective form

## 0.0.29 and earlier

* Undocumented<|MERGE_RESOLUTION|>--- conflicted
+++ resolved
@@ -2,12 +2,7 @@
 
 All notable changes to this gear are documented in this file.
 
-<<<<<<< HEAD
-## 1.2.4 (Unreleased)
 
-* Refactors to use `InputFileWrapper.get_parent_project`
-
-=======
 ## 1.2.6
 * Refactor  `DatastoreHelper` class to use common package
   
@@ -16,8 +11,7 @@
   
 ## 1.2.4
 * Adds loading supplement UDS input for LBD/FTLD validation
-  
->>>>>>> 2d21ad45
+
 ## 1.2.3
 * Updates enrollment qc workflow - writes passed visits to a new file to trigger identifier provisioning.
 
