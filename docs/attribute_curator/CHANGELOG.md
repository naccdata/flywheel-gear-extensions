--- conflicted
+++ resolved
@@ -2,16 +2,17 @@
 
 All notable changes to this gear are documented in this file.
 
-<<<<<<< HEAD
 ## 0.3.0
-=======
-## 0.2.7
->>>>>>> a372d500
 
 * Updates `nacc_attribute_deriver` to `1.3.0`, which fixes several bugs found while regression testing
 * Refactored to generalize curation/scheduling workflow
+* Refactors to support pre/post-processing passes
+	* For Form Curator this is used to back-propogate cross-sectional variables
+
+## 0.2.7
+
+* Adds ability to blacklist NACCIDs from being curated
 * Adds the `ncrad_samples` scope
-* Adds ability to blacklist NACCIDs from being curated
 * Adds configuration to apply a tag to each curated file, and will skip curation on subsequent passes if the file has this tag
 * Adds the `force_curate` config option to force curation regardless, which also wipes the curation metadata
 
