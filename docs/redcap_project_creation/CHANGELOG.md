# Changelog

All notable changes to this gear are documented in this file.

<<<<<<< HEAD
## Unreleased
* Updates to pull REDCap API code from library instead
 
=======
## 0.1.3
* Fix center map key type

>>>>>>> 32a2f058
## 0.1.1 - 0.1.2
* Saves updated REDCap metadata in a yaml file in admin project
* Adds dry run option to scrape existing metadata and save to yaml file
  
## 0.1.0
* Refactors main method to simplify code.
* [#96](https://github.com/naccdata/flywheel-gear-extensions/pull/96) Automates REDCap user management
    * Adds the gearbot user with NACC developer permissions when creating a new project
* [#108](https://github.com/naccdata/flywheel-gear-extensions/pull/108) Fixes an issue with the design of `REDCapConnection` to have a `get_project` method, which creates a circular dependency
    * Moves `get_project` to a create method in `REDCapProject`
* Adds this CHANGELOG
* Initial version<|MERGE_RESOLUTION|>--- conflicted
+++ resolved
@@ -2,15 +2,13 @@
 
 All notable changes to this gear are documented in this file.
 
-<<<<<<< HEAD
 ## Unreleased
+
 * Updates to pull REDCap API code from library instead
- 
-=======
+
 ## 0.1.3
 * Fix center map key type
 
->>>>>>> 32a2f058
 ## 0.1.1 - 0.1.2
 * Saves updated REDCap metadata in a yaml file in admin project
 * Adds dry run option to scrape existing metadata and save to yaml file
