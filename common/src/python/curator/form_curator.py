--- conflicted
+++ resolved
@@ -27,10 +27,6 @@
                          curation_tag=curation_tag,
                          force_curate=force_curate)
         self.__deriver = deriver
-<<<<<<< HEAD
-=======
-        self.__curation_tag = curation_tag
-        self.__force_curate = force_curate
 
     @property
     def client(self):
@@ -64,7 +60,6 @@
         table['subject.info'] = subject.info
         table['file.info'] = file_entry.info
         return table
->>>>>>> 5aa51624
 
     def apply_curation(self, subject: Subject, file_entry: FileEntry,
                        table: SymbolTable) -> None:
@@ -82,15 +77,11 @@
         if subject_info:
             subject.update_info(subject_info)
 
-<<<<<<< HEAD
         file_entry.add_tag(self.curation_tag)
 
     def execute(self, subject: Subject, file_entry: FileEntry,
                 table: SymbolTable, scope: ScopeLiterals) -> None:
         """Perform contents of curation.
-=======
-        file_entry.add_tag(self.__curation_tag)
->>>>>>> 5aa51624
 
         Args:
             subject: Subject the file belongs to
@@ -137,7 +128,6 @@
             subject: Subject to pre-process
             processed_files: List of file IDs that were processed
         """
-<<<<<<< HEAD
         subject = subject.reload()
         cs_derived = subject.info.get('derived', {}).get('cross-sectional', None)
 
@@ -156,69 +146,4 @@
 
             derived = file_entry.info.get('derived', {})
             derived.update(cs_derived)
-            file_entry.update_info({'derived': derived})
-=======
-        retries = 0
-        while retries <= max_retries:
-            try:
-                log.info('looking up file %s', file_id)
-                file_entry = self.__sdk_client.get_file(file_id)
-
-                if self.__curation_tag in file_entry.tags and not self.__force_curate:
-                    log.info(f"{file_entry.name} already curated, skipping")
-
-                scope = determine_scope(file_entry.name)
-                if not scope:
-                    log.warning("ignoring unexpected file %s", file_entry.name)
-                    return
-
-                table = self.get_table(subject, file_entry)
-                log.info("curating file %s", file_entry.name)
-                self.__deriver.curate(table, scope)
-                self.apply_curation(subject, file_entry, table)
-                break
-            except ApiException as e:
-                retries += 1
-                if retries <= max_retries:
-                    log.warning(
-                        f"Encountered API error, retrying {retries}/{max_retries}"
-                    )
-                else:
-                    raise e
-
-
-def determine_scope(filename: str) -> Optional[ScopeLiterals]:
-    """Maps the file name to a scope symbol for the attribute deriver.
-
-    Args:
-        filename: the name of the file
-    Returns:
-        the scope name matching the file
-    """
-    pattern = (r"^"
-               r"(?P<np>.+_NP\.json)|"
-               r"(?P<mds>.+_MDS\.json)|"
-               r"(?P<milestone>.+_MLST\.json)|"
-               r"(?P<apoe>.+apoe_genotype\.json)|"
-               r"(?P<ncrad_samples>.+NCRAD-SAMPLES.+\.json)|"
-               r"(?P<niagads_availability>.+niagads_availability\.json)|"
-               r"(?P<scan_mri_qc>.+SCAN-MR-QC.+\.json)|"
-               r"(?P<scan_mri_sbm>.+SCAN-MR-SBM.+\.json)|"
-               r"(?P<scan_pet_qc>.+SCAN-PET-QC.+\.json)|"
-               r"(?P<scan_amyloid_pet_gaain>.+SCAN-AMYLOID-PET-GAAIN.+\.json)|"
-               r"(?P<scan_amyloid_pet_npdka>.+SCAN-AMYLOID-PET-NPDKA.+\.json)|"
-               r"(?P<scan_fdg_pet_npdka>.+SCAN-FDG-PET-NPDKA.+\.json)|"
-               r"(?P<scan_tau_pet_npdka>.+SCAN-TAU-PET-NPDKA.+\.json)|"
-               r"(?P<uds>.+_UDS\.json)"
-               r"$")
-    match = re.match(pattern, filename)
-    if not match:
-        return None
-
-    groups = match.groupdict()
-    names = {key for key in groups if groups.get(key) is not None}
-    if len(names) != 1:
-        raise ValueError(f"error matching file name {filename}")
-
-    return names.pop()  # type: ignore
->>>>>>> 5aa51624
+            file_entry.update_info({'derived': derived})