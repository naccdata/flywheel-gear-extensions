"""Entry script for Identifier Provisioning."""

import logging
from pathlib import Path
from typing import Optional

from enrollment.enrollment_project import EnrollmentProject
from flywheel_gear_toolkit import GearToolkitContext
from gear_execution.gear_execution import (ClientWrapper, GearBotClient,
                                           GearEngine,
                                           GearExecutionEnvironment,
                                           GearExecutionError,
                                           InputFileWrapper)
from identifier_provisioning_app.main import run
from identifiers.identifiers_lambda_repository import (
    IdentifiersLambdaRepository, IdentifiersMode)
from inputs.parameter_store import ParameterStore
from lambdas.lambda_function import LambdaClient, create_lambda_client
from outputs.errors import ListErrorWriter

log = logging.getLogger(__name__)


class IdentifierProvisioningVisitor(GearExecutionEnvironment):
    """Execution visitor for NACCID provisioning gear."""

    # pylint: disable=(too-many-arguments)
    def __init__(self, client: ClientWrapper, admin_id: str,
                 file_input: InputFileWrapper,
                 identifiers_mode: IdentifiersMode) -> None:
        super().__init__(client=client)
        self.__admin_id = admin_id
        self.__file_input = file_input
        self.__identifiers_mode: IdentifiersMode = identifiers_mode

    @classmethod
    def create(
        cls, context: GearToolkitContext,
        parameter_store: Optional[ParameterStore]
    ) -> 'IdentifierProvisioningVisitor':
        assert parameter_store, "Parameter store expected"

        client = GearBotClient.create(context=context,
                                      parameter_store=parameter_store)
        file_input = InputFileWrapper.create(input_name='input_file',
                                             context=context)
        admin_id = context.config.get("admin_group", "nacc")
        mode = context.config.get("identifiers_mode", "dev")

        return IdentifierProvisioningVisitor(client=client,
                                             admin_id=admin_id,
                                             file_input=file_input,
                                             identifiers_mode=mode)

    def run(self, context: GearToolkitContext) -> None:
        """Runs the identifier provisioning app.

        Args:
          context: the gear execution context
        """

        assert context, 'Gear context required'
        if self.__file_input.has_qc_errors():
            log.error('input file %s has QC errors',
                      self.__file_input.filename)
            return

        file_id = self.__file_input.file_id
        group_id = self.proxy.get_file_group(file_id)
        admin_group = self.admin_group(admin_id=self.__admin_id)
        adcid = admin_group.get_adcid(group_id)
        if adcid is None:
            raise GearExecutionError(
                f'Group {group_id} does not have an ADCID')

        file = self.proxy.get_file(file_id)
        file_group = self.proxy.find_group(group_id=group_id)
        if not file_group:
            raise GearExecutionError(
                f'Unable to get center group: {file.parents.group}')

        project = file_group.get_project_by_id(file.parents.project)
        if not project:
            raise GearExecutionError(
                f'Unable to get parent project: {file.parents.project}')
        enrollment_project = EnrollmentProject.create_from(project)
        if not enrollment_project:
            raise GearExecutionError('Unable to get project containing file: '
                                     f'{file.parents.project}')

        input_path = Path(self.__file_input.filepath)
        with open(input_path, mode='r', encoding='utf-8') as csv_file:
<<<<<<< HEAD
            error_writer = ListErrorWriter(container_id=file_id,
                                           fw_path=proxy.get_lookup_path(file))
            success = run(
=======
            error_writer = ListErrorWriter(
                container_id=file_id, fw_path=self.proxy.get_lookup_path(file))
            errors = run(
>>>>>>> ea7d8eb2
                input_file=csv_file,
                center_id=adcid,
                error_writer=error_writer,
                enrollment_project=enrollment_project,
                repo=IdentifiersLambdaRepository(
                    client=LambdaClient(client=create_lambda_client()),
                    mode=self.__identifiers_mode))

            context.metadata.add_qc_result(self.__file_input.file_input,
                                           name="validation",
                                           state="PASS" if success else "FAIL",
                                           data=error_writer.errors())


def main():
    """Main method for Identifier Provisioning."""

    GearEngine.create_with_parameter_store().run(
        gear_type=IdentifierProvisioningVisitor)


if __name__ == "__main__":
    main()<|MERGE_RESOLUTION|>--- conflicted
+++ resolved
@@ -90,15 +90,9 @@
 
         input_path = Path(self.__file_input.filepath)
         with open(input_path, mode='r', encoding='utf-8') as csv_file:
-<<<<<<< HEAD
-            error_writer = ListErrorWriter(container_id=file_id,
-                                           fw_path=proxy.get_lookup_path(file))
-            success = run(
-=======
             error_writer = ListErrorWriter(
                 container_id=file_id, fw_path=self.proxy.get_lookup_path(file))
-            errors = run(
->>>>>>> ea7d8eb2
+            success = run(
                 input_file=csv_file,
                 center_id=adcid,
                 error_writer=error_writer,
