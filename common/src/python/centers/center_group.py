--- conflicted
+++ resolved
@@ -6,11 +6,7 @@
 
 import logging
 import re
-<<<<<<< HEAD
-from typing import Dict, List, Optional, Sequence
-=======
-from typing import Dict, List, Optional, overload
->>>>>>> eaa5f0b3
+from typing import Dict, List, Optional, Sequence, overload
 
 import flywheel
 from flywheel.models.group import Group
