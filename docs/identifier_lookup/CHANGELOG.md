# Changelog

All notable changes to this gear are documented in this file.

## 1.3.1
<<<<<<< HEAD
* Make `form_configs_file` only required for `nacc` direction
* For the `center` direction (reverse lookup), adds sleep of 1 second every 1000 records to reduce connectivity issues
=======

* Rebuilt for new preprocessing checks in config
>>>>>>> 3773c316

## 1.3.0
* Updates to use new identifier lambda functions with restructured identifiers database
* Updates error metadata to include date and naccid
  
## 1.2.3
* Rebuilding to call identifier lambda function alias depending on request mode
  
## 1.2.2
* Rebuilding for API call retries
  
## 1.2.1
* Rebuild for handling multiple pipelines (submission, finalization)
* Updates to read in files with `utf-8-sig` to handle BOM encoding

## 1.2.0
* Adds support for standalone forms submission
* Strips leading zeros from PTID in error log name
  
## 1.1.3
* Fix validation of PTIDs to ensure they are stripped of whitespace and leading zeros.

## 1.1.2
* Fix center map key type
  
## 1.1.1
* Upgrades to dependencies
  
## 1.1.0
* Relaxes the PTID format check
  
## 1.0.11
* Fixes a bug in retrieving module label from file suffix
  
## 1.0.10
* Allows underscore in GUID
  
## 1.0.9
* Adds `preserve_case` configuration value (default `false`) to allow preserving case of header keys in output file
* Refactors to use `InputFileWrapper.get_parent_project`

## 1.0.8
* Fixes CSV line number in error reports (exclude header row)
* Updates pre-processing error codes
* Updates GUID format and max length
  
## 1.0.7
* Adds pre-processing check for PTID length

## 1.0.6
* Fixes bug where an empty file would be generated if no entries passed

## 1.0.5
* Fixes a bug in error reporting
* Updates identifier lookup error messages and identifier file suffix.

## 1.0.0
* Adds ability to do a reverse lookup on NACCID to find the center IDs.
  Allows injecting the ADCID needed to split a CSV for distribution across centers.

## 0.1.0
* Update error reporting - move error metadata to visit error log files stored at project level.
  
## 0.0.5
* Changes `identifier_mode` gear config to `database_mode`
  
## Unreleased

* [#30](https://github.com/naccdata/flywheel-gear-extensions/pull/30) Initial version - adds the identifier-lookup gear: reads a CSV with ADCID and PTID on each row, looks up NACCID, if NACCID exists, outputs row to file, if NACCID doesn't exist output error
* [#29](https://github.com/naccdata/flywheel-gear-extensions/pull/29) Adds classes for capturing and outputting errors/alerts to CSV file
* Adds this CHANGELOG
* Changes Identifier Lookup so that it extracts the module name from the filename suffix and inserts it into the output CSV with the column name `module`.
* Change code structure identified by linting
<|MERGE_RESOLUTION|>--- conflicted
+++ resolved
@@ -3,13 +3,9 @@
 All notable changes to this gear are documented in this file.
 
 ## 1.3.1
-<<<<<<< HEAD
 * Make `form_configs_file` only required for `nacc` direction
 * For the `center` direction (reverse lookup), adds sleep of 1 second every 1000 records to reduce connectivity issues
-=======
-
 * Rebuilt for new preprocessing checks in config
->>>>>>> 3773c316
 
 ## 1.3.0
 * Updates to use new identifier lambda functions with restructured identifiers database
