{
    "name": "user-management",
    "label": "User Management",
    "description": "Creates and updates user and user roles",
    "version": "1.1.1",
    "author": "NACC",
    "maintainer": "NACC <nacchelp@uw.edu>",
    "cite": "",
    "license": "MPL-2.0",
    "url": "https://naccdata.github.io/flywheel-gear-extensions/user_management",
    "source": "https://github.com/naccdata/flywheel-extensions",
    "environment": {
        "FLYWHEEL": "/flywheel/v0"
    },
    "custom": {
        "gear-builder": {
            "category": "utility",
            "image": "naccdata/user-management:1.1.1"
        },
        "flywheel": {
            "suite": "NACC Admin Gears",
            "show-job": true
        }
    },
    "inputs": {
        "api-key": {
            "base": "api-key"
        },
        "user_file": {
            "base": "file",
            "description": "The user YAML file",
            "type": {
                "enum": [
                    "source code"
                ]
            },
            "optional": false
        },
        "auth_file": {
            "base": "file",
            "description": "The role YAML file",
            "type": {
                "enum": [
                    "source code"
                ]
            },
            "optional": false
        }
    },
    "config": {
        "dry_run": {
            "description": "Whether to do a dry run",
            "type": "boolean",
            "default": false
        },
        "admin_group": {
            "description": "Name of the admin group",
            "type": "string",
            "default": "nacc"
        },
        "apikey_path_prefix": {
            "description": "The instance specific AWS parameter gearbot path prefix",
            "type": "string",
            "default": "/prod/flywheel/gearbot"
        },
        "comanage_parameter_path": {
            "description": "Parameter path for CoManage API",
            "type": "string",
            "default": "/prod/comanage/api"
        },
        "sender_path": {
            "description": "Parameter path for sender of email notifications",
            "type": "string",
            "default": "/prod/notifications"
        },
<<<<<<< HEAD
        "redcap_parameter_path": {
            "description": "Parameter path prefix for REDCap project credentials",
            "type": "string",
            "default": "/redcap/aws"
=======
        "force_unclaimed_notifications": {
            "description": "Whether to ignore date restrictions on notifications for unclaimed user records",
            "type": "boolean",
            "default": false
>>>>>>> 830a4525
        }
    },
    "command": "/bin/run"
}<|MERGE_RESOLUTION|>--- conflicted
+++ resolved
@@ -73,17 +73,15 @@
             "type": "string",
             "default": "/prod/notifications"
         },
-<<<<<<< HEAD
+        "force_unclaimed_notifications": {
+            "description": "Whether to ignore date restrictions on notifications for unclaimed user records",
+            "type": "boolean",
+            "default": false
+        },
         "redcap_parameter_path": {
             "description": "Parameter path prefix for REDCap project credentials",
             "type": "string",
             "default": "/redcap/aws"
-=======
-        "force_unclaimed_notifications": {
-            "description": "Whether to ignore date restrictions on notifications for unclaimed user records",
-            "type": "boolean",
-            "default": false
->>>>>>> 830a4525
         }
     },
     "command": "/bin/run"
