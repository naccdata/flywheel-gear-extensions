--- conflicted
+++ resolved
@@ -63,28 +63,20 @@
         if empty_cols:
             self.__error_writer.write(
                 malformed_file_error(
-<<<<<<< HEAD
-                    error=f"File header contains empty string at column indices {empty_cols}"
-=======
                     error=(
                         f"File header contains empty string "
                         f"at column indices {empty_cols}"
                     )
->>>>>>> 2b7459b2
                 )
             )
 
         if duplicates:
             self.__error_writer.write(
                 malformed_file_error(
-<<<<<<< HEAD
-                    error=f"Duplicate column names {duplicates} detected in the file header"
-=======
                     error=(
                         f"Duplicate column names {duplicates} "
                         "detected in the file header"
                     )
->>>>>>> 2b7459b2
                 )
             )
 
