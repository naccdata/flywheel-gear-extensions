--- conflicted
+++ resolved
@@ -928,31 +928,29 @@
         """
         self.studies[study.study_id] = study
 
-<<<<<<< HEAD
     def get(self, study_id: str) -> Optional[CenterStudyMetadata]:
         """Gets the study metadata for the study id.
-=======
-    def get(
-        self, study: StudyModel, pipeline_adcid: Optional[int] = None
-    ) -> CenterStudyMetadata:
-        """Gets the study metadata for the study.
->>>>>>> 84c110e1
 
         Creates a new StudyMetadata object if it does not exist.
         Resets the pipeline adcid if provided.
 
         Args:
-<<<<<<< HEAD
             study_id: the study id
-            pipeline_adcid: the pipeline adcid for the study
-=======
-            study: the study model
-
->>>>>>> 84c110e1
         Returns:
             the study metadata for the study
         """
         return self.studies.get(study_id)
+
+    def find(self, study_id: str) -> Optional[CenterStudyMetadata]:
+        """Gets the study metadata for the study id.
+
+        Args:
+            study_id: the study id
+
+        Returns:
+            the study metadata for the study id if found or None
+        """
+        return self.studies.get(study_id, None)
 
     def find(self, study_id: str) -> Optional[CenterStudyMetadata]:
         """Gets the study metadata for the study id.
