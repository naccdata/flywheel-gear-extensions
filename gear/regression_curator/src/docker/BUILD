--- conflicted
+++ resolved
@@ -7,9 +7,5 @@
         ":manifest",
         "gear/regression_curator/src/python/regression_curator_app:bin",
     ],
-<<<<<<< HEAD
-    image_tags=["0.1.2", "latest"])
-=======
-    image_tags=["0.1.1", "latest"],
-)
->>>>>>> d1ce9bcf
+    image_tags=["0.1.2", "latest"],
+)