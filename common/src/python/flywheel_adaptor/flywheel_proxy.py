# pylint: disable=too-many-lines
"""Defines project creation functions for calls to Flywheel."""

import json
import logging
from codecs import StreamReader
from json.decoder import JSONDecodeError
from typing import Any, Dict, Iterable, List, Literal, Optional, Sequence

import flywheel
from flywheel import (
    Client,
    ContainerIdViewInput,
    DataView,
    GearRule,
    GearRuleInput,
    ViewIdOutput,
)
from flywheel.models.access_permission import AccessPermission
from flywheel.models.acquisition import Acquisition
from flywheel.models.container_output import ContainerOutput
from flywheel.models.file_entry import FileEntry
from flywheel.models.group_role import GroupRole
from flywheel.models.job import Job
from flywheel.models.project_parents import ProjectParents
from flywheel.models.role_output import RoleOutput
from flywheel.models.roles_role_assignment import RolesRoleAssignment
from flywheel.models.subject import Subject
from flywheel.models.user import User
from flywheel.rest import ApiException
from flywheel.view_builder import ViewBuilder
from fw_client.client import FWClient
from fw_utils import AttrDict
from utils.decorators import api_retry

from flywheel_adaptor.subject_adaptor import SubjectAdaptor

log = logging.getLogger(__name__)


class FlywheelError(Exception):
    """Exception class for Flywheel errors."""


# pylint: disable=(too-many-public-methods)
class FlywheelProxy:
    """Defines a proxy object for group and project creation on a Flywheel
    instance."""

    def __init__(
        self, client: Client, fw_client: Optional[FWClient] = None, dry_run: bool = True
    ) -> None:
        """Initializes a flywheel proxy object.

        Args:
          client: the Flywheel SDK client
          fw-client: the fw-client client
          dry_run: whether proxy will be used for a dry run
        """
        self.__fw = client
        self.__fw_client = fw_client
        self.__dry_run = dry_run
        self.__project_roles: Optional[dict[str, RoleOutput]] = None
        self.__project_admin_role: Optional[RoleOutput] = None

    @property
    def dry_run(self):
        """Indicates whether proxy is set for a dry run.

        Returns:
            True if proxy is set for a dry run. False otherwise.
        """
        return self.__dry_run

    def find_projects(
        self, *, group_id: str, project_label: str
    ) -> List[flywheel.Project]:
        """Finds a flywheel project with a given label, within a group ID if
        specified. Otherwise it's site wide.

        Args:
            project_label: the project label to search for
            group_id: the group ID the project may be in

        Returns:
            existing: a list of all matching projects.
        """
        return self.__fw.projects.find(
            f"parents.group={group_id},label={project_label}"
        )

    def find_groups(self, group_id: str) -> List[flywheel.Group]:
        """Searches for and returns a group if it exists.

        Args:
            group_id: the ID to search for

        Returns:
            the group (or empty list if not found)
        """
        try:
            return self.__fw.groups.find(f"_id={group_id}")
        except ApiException as error:
            raise FlywheelError(f"Cannot get group {group_id}: {error}") from error

    def find_group(self, group_id: str) -> Optional["GroupAdaptor"]:
        """Returns group for group id.

        Args:
          group_id: the group ID
        Returns:
          group with ID if exists, None otherwise
        """
        groups = self.find_groups(group_id)
        if not groups:
            return None

        return GroupAdaptor(group=groups[0], proxy=self)

    def find_groups_by_tag(self, tag_pattern: str) -> List[flywheel.Group]:
        """Searches for groups with tags matching the pattern.

        Args:
          tag_pattern: raw string regex pattern

        Returns:
          the list of groups
        """
        return self.__fw.groups.find(f"tags=~{tag_pattern}")

    def find_user(self, user_id: str) -> Optional[flywheel.User]:
        """Searches for and returns a user if it exists.

        Args:
            user_id: the ID to search for

        Returns:
            a list with the user, or None if not found
        """
        return self.__fw.users.find_first(f"_id={user_id}")

    def add_user(self, user: flywheel.User) -> str:
        """Adds the user and returns the user id.

        Note: the user ID and email have to be the same here.
        Update using set_user_email after the user has been added.

        Args:
          user: the user to add
        Returns:
          the user id for the user added
        """
        if self.dry_run:
            log.info("Dry run: would create user %s", user.id)
            assert user.id
            return user.id

        try:
            return self.__fw.add_user(user)
        except ApiException as error:
            raise FlywheelError(f"Failed to add user: {error}") from error

    def set_user_email(self, user: flywheel.User, email: str) -> None:
        """Sets user email on client.

        Args:
          user: local instance of user
          email: email address to set
        """
        assert user.id
        if self.dry_run:
            log.info("Dry run: would set user %s email to %s", user.id, email)
            return

        self.__fw.modify_user(user.id, {"email": email})

    def get_file(self, file_id: str) -> FileEntry:
        """Returns file object with the file ID.

        Args:
          file_id: the ID of the file
        Returns:
          file object for file with ID
        """
        return self.__fw.get_file(file_id)

    def get_files(self, query: str) -> list[FileEntry]:
        return self.__fw.files.find(query)

    def get_file_group(self, file_id: str) -> str:
        """Returns the group ID for the file.

        Args:
          file_id: the file ID
        Returns:
          the group ID for the file
        """
        file = self.get_file(file_id)
        return file.parents.group

    def get_group(self, *, group_id: str, group_label: str) -> flywheel.Group:
        """Returns the flywheel group with the given ID and label.

        If the group already exists, returns that group.
        Otherwise, creates a new group.

        if self.dry_run is true, creates a dummy object

        Args:
          group_id: the group ID to create
          group_label: the group label to create

        Returns:
          group: the created group
        Raises:
          FlywheelError if the group exists
        """
        group_list = self.find_groups(group_id)
        if group_list:
            return group_list[0]

        conflict = self.__fw.groups.find_first(
            f"label=~^{group_label.replace(',', '.')}$"
        )
        if conflict:
            raise FlywheelError(f"Group with label {group_label} exists: {conflict.id}")

        if self.__dry_run:
            log.info("Dry Run: would create group %s", group_id)
            return flywheel.Group(label=group_label, id=group_id)

        log.info("creating group...")
        # This just returns a string of the group ID
        try:
            added_group_id = self.__fw.add_group(flywheel.Group(group_id, group_label))
        except ApiException as error:
            log.error(
                (
                    "Group %s creation failed. "
                    "Group likely exists, but user does not have permission"
                ),
                group_label,
            )
            raise FlywheelError(f"Failed to create group {group_label}") from error

        # we must fw.get_group() with ID string to get the actual Group object.
        group = self.__fw.get_group(added_group_id)
        log.info("success")

        return group

    def get_project(
        self, *, group: flywheel.Group, project_label: str
    ) -> Optional[flywheel.Project]:
        """Given a flywheel project label and optional group ID, search for the
        project, and create it if it doesn't exist returns the project, found
        or created.

        Args:
            project_label: the project label to find or create
            group_id: the group id the project is in - required if creating

        Returns:
            project: the found or created project
        """
        if not group:
            log.error("Attempted to create a project %s without a group", project_label)
            return None

        project = group.projects.find_first(f"label={project_label}")
        if project:
            log.info("Project %s/%s exists", group.id, project_label)
            return project

        project_ref = f"{group.id}/{project_label}"
        if self.__dry_run:
            log.info("Dry Run: would create project %s", project_ref)
            return flywheel.Project(
                label=project_label, parents=ProjectParents(group=group.id)
            )

        log.info("creating project %s", project_ref)
        try:
            project = group.add_project(label=project_label)
        except ApiException as exc:
            log.error("Failed to create project %s: %s", project_ref, exc)
            return None
        log.info("success")

        return project

    def get_project_by_id(self, project_id: str) -> Optional[flywheel.Project]:
        """Returns a project with the given ID.

        Args:
          project_id: the ID for the project
        Returns:
          the project with the ID if exists, None otherwise
        """
        return self.__fw.projects.find_first(f"_id={project_id}")

<<<<<<< HEAD
    def get_pipeline(self, adcid: int) -> list["ProjectAdaptor"]:
        """Returns the project adaptors for projects with pipeline ADCID set to
        the ADCID.

        Args:
          adcid: the ADCID
        Returns:
          the list of projects identified with ADCID as pipeline ADCID
        """
        projects = self.__fw.projects.find(f"info.pipeline_adcid={adcid}")

        return [ProjectAdaptor(project=project, proxy=self) for project in projects]

    def get_roles(self) -> Mapping[str, RoleOutput]:
=======
    def get_roles(self) -> dict[str, RoleOutput]:
>>>>>>> acbd7f5a
        """Gets all user roles for the FW instance.

        Does not include access roles for Groups.
        """
        if not self.__project_roles:
            all_roles = self.__fw.get_all_roles()
            self.__project_roles = {role.label: role for role in all_roles}
        return self.__project_roles

    def get_role(self, label: str) -> Optional[RoleOutput]:
        """Gets project role by label.

        Args:
          label: the name of the role
        Returns:
          the role with the name if one exists. None, otherwise
        """
        role_map = self.get_roles()
        return role_map.get(label)

    def get_user_roles(self, role_names: Sequence[str]) -> List[RoleOutput]:
        """Get the named roles .

        Returns all roles matching a name in the list.
        Logs a warning if a name is not matched.

        Args:
          role_names: the role names
        Returns:
          the list of roles with the names
        """
        role_list = []
        for name in role_names:
            role = self.get_role(name)
            if role:
                role_list.append(role)
            else:
                log.warning("no such role %s", name)
        return role_list

    def get_admin_role(self) -> Optional[RoleOutput]:
        """Gets admin role."""
        if not self.__project_admin_role:
            self.__project_admin_role = self.get_role("admin")
        return self.__project_admin_role

    def add_group_role(self, *, group: flywheel.Group, role: GroupRole) -> None:
        """Add role to the group.

        Args:
          group: the group
          role: the role
        """
        if role.id in group.roles:
            return

        if self.dry_run:
            log.info("Dry run: would add role %s to group %s", role.id, group.label)
            return

        self.__fw.add_role_to_group(group.id, role)

    def get_project_gear_rules(self, project: flywheel.Project) -> List[GearRule]:
        """Get the gear rules from the given project.

        Args:
          project: the flywheel project

        Returns:
          the gear rules
        """
        return self.__fw.get_project_rules(project.id)

    def add_project_rule(
        self, *, project: flywheel.Project, rule_input: GearRuleInput
    ) -> None:
        """Forwards call to the FW client."""
        if self.dry_run:
            log.info("Would add rule %s to project %s", rule_input, project.label)
            return

        self.__fw.add_project_rule(project.id, rule_input)

    def remove_project_gear_rule(
        self, *, project: flywheel.Project, rule: GearRule
    ) -> None:
        """Removes the gear rule from the project.

        Args:
          project: the project
          rule: the gear rule
        """
        if self.dry_run:
            log.info(
                "Dry run: would remove rule %s from project %s",
                rule.name,
                project.label,
            )
            return

        self.__fw.remove_project_rule(project.id, rule.id)

    def get_dataviews(self, project: flywheel.Project) -> List[DataView]:
        """Get the dataviews for the project.

        Args:
          project: the project
        Returns:
          the dataviews for the project
        """

        dataviews = self.__fw.get_views(project.id)
        return [view for view in dataviews if view.parent != "site"]

    def add_dataview(
        self, *, project: flywheel.Project, viewinput: ContainerIdViewInput
    ) -> ViewIdOutput:
        """Adds the data view to the enclosed project.

        Args:
          project: the project to which to add the data view
          viewinput: the object representing the data view
        """
        # TODO: setup dry run for add_dataview
        # if self.dry_run:
        #     log.info("Dry run: would add %s to project %s", viewinput,
        #              project.label)
        #     return ""

        return self.__fw.add_view(project.id, viewinput)

    def modify_dataview(self, *, source: DataView, destination: DataView) -> None:
        """Updates the destination data view by copying from the source view.

        Args:
          source: the source DataView
          destination: the DataView to modify
        """
        if self.dry_run:
            # TODO: add detail to dry run message
            log.info("Dry run: would modify data view")
            return

        temp_id = source._id  # noqa: SLF001
        temp_parent = source.parent
        source._id = None  # noqa: SLF001
        source.parent = destination.parent
        self.__fw.modify_view(destination.id, source)
        source._id = temp_id  # noqa: SLF001
        source.parent = temp_parent

    def delete_dataview(self, view: DataView) -> bool:
        """Removes the indicated dataview.

        Args:
          view: the dataview to remove
        Returns:
          True if the dataview is deleted, False otherwise
        """
        if self.dry_run:
            log.info("Dry run: would delete dataview %s", view)
            return False

        result = self.__fw.delete_view(view.id)
        return bool(result.deleted)

    # def get_project_apps(self, project: flywheel.Project) -> List[ViewerApp]:
    #     """Returns the viewer apps for the project.

    #     Args:
    #       project: the project
    #     Returns:
    #       The list of apps for the project
    #     """
    #     settings = self.__fw.get_project_settings(project.id)
    #     if not settings:
    #         return []

    #     return settings.viewer_apps

    def get_project_settings(self, project: flywheel.Project) -> AttrDict:
        """Returns the settings object for the project.

        Args:
          project: the project
        Returns:
          the project settings
        """
        assert self.__fw_client, "Requires FWClient to be instantiated"
        return self.__fw_client.get(f"/api/projects/{project.id}/settings")  # type: ignore

    def set_project_settings(
        self, *, project: flywheel.Project, settings: AttrDict
    ) -> None:
        """Sets the project settings to the argument.

        Args:
          project: the project
          settings: the settings dictionary
        """
        assert self.__fw_client, "Requires FWClient to be instantiated"
        self.__fw_client.put(url=f"/api/projects/{project.id}/settings", json=settings)

    def get_project_apps(self, project: flywheel.Project) -> List[AttrDict]:
        """Returns the viewer apps for the project.

        Note: Temporary fix using FWClient because flywheel-sdk doesn't manage
        type of viewer_apps.

        Args:
          project: the project
        """
        settings = self.get_project_settings(project)
        if not settings:
            return []

        return settings.viewer_apps  # type: ignore

    # def set_project_apps(self, *, project: flywheel.Project,
    #                      apps: List[ViewerApp]):
    #     """Sets the apps to the project settings to the list of apps.

    #     Note: this will replace any existing apps

    #     Args:
    #       project: the project
    #       apps: the list of viewer apps
    #     """
    #     if self.dry_run:
    #         log.info('Dry run: would set viewer %s in project %s', apps,
    #                  project.label)
    #         return

    #     self.__fw.modify_project_settings(project.id, {"viewer_apps": apps})

    def set_project_apps(
        self, *, project: flywheel.Project, apps: List[AttrDict]
    ) -> None:
        """Sets the viewer apps of the project to the list of apps.

        Note: this will replace any existing apps.

        Note: temporary fix using FWClient because flywheel-sdk doesn't manage
        type of viewer_apps.

        Args:
          project: the project
          apps: the list of viewer apps
        """
        assert self.__fw_client, "Requires FWClient to be instantiated"
        if self.dry_run:
            log.info("Dry run: would set viewer %s in project %s", apps, project.label)
            return

        settings = self.get_project_settings(project)
        if not settings:
            log.warning("Project %s has no settings", project.label)
            return

        settings["viewer_apps"] = apps  # type: ignore
        self.set_project_settings(project=project, settings=settings)

    def get_site(self):
        """Returns URL for site of this instance."""
        return self.__fw.get_config()["site"]["redirect_url"]

    def get_lookup_path(self, container) -> str:
        """Returns the path to the container.

        Args:
          container: the container
        Returns:
          the path to the container
        """
        assert container.parents, "expect parents for container"

        path = "fw://"
        container_name = get_name(container)
        ancestors = container.parents

        # names of containers of FW hierarchy listed in order minus files
        levels = ["group", "project", "subject", "session", "acquisition", "analysis"]
        for level in levels:
            ancestor_id = ancestors.get(level, None)
            if ancestor_id:
                # gears invoked by a gear rule does not have access to group
                if level == "group":
                    ancestor_name = ancestor_id
                else:
                    ancestor = self.__fw.get(ancestor_id)
                    ancestor_name = get_name(ancestor)
                path = f"{path}{ancestor_name}/"

        return f"{path}{container_name}"

    def get_acquisition(self, acq_id: str) -> Acquisition:
        """Returns acquisition object for the acq_id.

        Args:
          acq_id: the ID of the acquisition

        Returns:
          Acquisition object for the given ID
        """
        return self.__fw.get_acquisition(acq_id)

    def lookup_gear(self, gear_name: str) -> Any:
        """Lookup the specified Flywheel gear.

        Args:
            gear_name: gear name

        Returns:
            Any: Flywheel gear object
        """
        return self.__fw.lookup(f"gears/{gear_name}")

    def retry_job(self, job_id: str) -> Optional[str]:
        """Retry a job.

        The job must have a state of 'failed', and must not have already been retried.

        Args:
            job_id: ID of the job to retry

        Returns:
            Optional[str]: ID of the new job or None
        """
        try:
            return self.__fw.retry_job(job_id)
        except ApiException as error:
            log.error("Failed to retry the job %s - %s", job_id, error)
            return None

    def find_job(self, search_str: str, **kwargs) -> Optional[Job]:
        """Find the first Job matching the search string.

        Args:
            search_str: parameters to search (e.g. 'state=failed')

        Returns:
            Job: Flywheel Job object if found, else None
        """
        return self.__fw.jobs.find_first(search_str, **kwargs)

    def find_jobs(self, search_str: str) -> List[Job]:
        """Find all jobs matching the search string.

        Args:
            search_str: parameters to search (e.g. 'state=failed')

        Returns:
            Job: List of Flywheel Job objects found
        """
        return self.__fw.jobs.find(search_str)

    def get_job_by_id(self, job_id: str) -> Optional[Job]:
        """Find the Job with matching ID.

        Args:
            job_id: Flywheel job id

        Returns:
            Job: Flywheel Job object if found, else None
        """
        try:
            return self.__fw.get_job(job_id)
        except ApiException as error:
            log.warning(error)
            return None

    def get_matching_acquisition_files_info(
        self,
        *,
        container_id: str,
        dv_title: str,
        columns: List[str],
        filename_pattern: Optional[str] = "*.json",
        filters: Optional[str] = None,
        missing_data_strategy: Literal["drop-row", "none"] = "drop-row",
    ) -> Optional[List[Dict[str, str]]]:
        """Retrieve info on the list of files matching with the given filters
        (if any) from the specified Flywheel container.

        Args:
            container_id: Flywheel container ID
            dv_title: dataview title
            columns: list of columns to be included in dataview
            filename_pattern (optional): the filename pattern to match, default '*.json'
            filters (optional): If specified, returns visits matching with the filter
            missing_data_strategy: missing_data_strategy, default 'drop-row'

        Returns:
            List[Dict]: List of visits matching with the specified filters
        """

        builder = ViewBuilder(
            label=dv_title,
            columns=columns,
            container="acquisition",
            filename=filename_pattern,
            match="all",
            process_files=False,
            filter=filters,
            include_ids=False,
            include_labels=False,
        )
        builder = builder.missing_data_strategy(missing_data_strategy)
        view = builder.build()

        with self.read_view_data(view, container_id) as resp:
            try:
                result = json.load(resp)
            except JSONDecodeError as error:
                log.error(
                    "Error in loading dataview %s on container %s - %s",
                    view.label,
                    container_id,
                    error,
                )
                return None

        if not result or "data" not in result:
            return None

        return result["data"]

    def read_view_data(self, view: DataView, container_id: str) -> StreamReader:
        return self.__fw.read_view_data(view, container_id)

    def lookup(self, path):
        """Perform a path based lookup of a single node in the Flywheel
        hierarchy.

        Args:
            path: The path to resolve

        Returns:
            ResolverOutput
        """
        return self.__fw.lookup(path)

    def get_container_by_id(self, container_id: str) -> ContainerOutput:
        """Find the Flywheel container for the specified ID.

        Args:
            container_id: ID to lookup the container

        Returns:
            ContainerOutput: Container object
        """
        return self.__fw.get(container_id)

    def find_projects_with_pattern(self, pattern: str) -> List[flywheel.Project]:
        return self.__fw.projects.find(f"label=~{pattern}")

    def get_subject_by_label(self, label: str) -> list[Subject]:
        return self.__fw.subjects.find(f"label={label}")


def get_name(container) -> str:
    """Returns the name for the container.

    Args:
        container: the container
    Returns:
        ID for a group, name for a file, and label for everything else
    """
    if container.container_type == "file":
        return container.name
    if container.container_type == "group":
        return container.id

    return container.label


class GroupAdaptor:
    """Defines an adaptor for a flywheel group."""

    def __init__(self, *, group: flywheel.Group, proxy: FlywheelProxy) -> None:
        self._group = group
        self._fw = proxy

    @property
    def group(self) -> flywheel.Group:
        """Returns the enclosed group."""
        return self._group

    @property
    def id(self) -> str:
        """Return the ID for the group."""
        return self._group.id

    @property
    def label(self) -> str:
        """Return the label of the group."""
        return self._group.label

    def proxy(self) -> FlywheelProxy:
        """Return the proxy for the flywheel instance."""
        return self._fw

    def projects(self) -> List[flywheel.Project]:
        """Return projects for the group."""
        return list(self._group.projects.iter())

    def get_tags(self) -> List[str]:
        """Return the list of tags for the group.

        Returns:
          list of tags for the group
        """
        return self._group.tags

    def add_tag(self, tag: str) -> None:
        """Adds the tag to the group for the center.

        Args:
          tag: the tag to add
        """
        if tag in self._group.tags:
            return

        self._group.add_tag(tag)

    def add_tags(self, tags: Iterable[str]) -> None:
        """Adds the tags to the group.

        Args:
          tags: iterable collection of tags
        """
        for tag in tags:
            self.add_tag(tag)

    def get_group_users(self, *, access: Optional[str] = None) -> List[flywheel.User]:
        """Gets the users for the named group.

        Returns an empty list if the group does not exist or there are no
        user roles.
        If a role is specified, only the users with the role will be returned.

        Args:
          group_name: the group ID
          role: (optional) the role id
        Returns:
          the list of users for the group
        """
        permissions = self._group.permissions
        if not permissions:
            return []

        if access:
            permissions = [
                permission for permission in permissions if access == permission.access
            ]

        user_ids = [permission.id for permission in permissions if permission.id]
        users = []
        for user_id in user_ids:
            user = self._fw.find_user(user_id)
            if user:
                users.append(user)
        return users

    def get_user_access(self) -> List[AccessPermission]:
        """Returns the user access for the group.

        Returns:
          the access permissions for the group
        """
        return self._group.permissions

    def add_user_access(self, new_permission: AccessPermission) -> None:
        """Adds permission for user to access the group.

        Args:
          permission: permission object indicating user and group access
        """
        if not new_permission.id:
            log.error(
                "new permission has no user ID to add to group %s", self._group.label
            )
            return

        if not new_permission.access:
            log.warning(
                "new permission for user %s has no access, skipping", new_permission.id
            )
            return

        if self._fw.dry_run:
            log.info(
                "Dry Run: would add access %s for user %s to group %s",
                new_permission.access,
                new_permission.id,
                self._group.label,
            )
            return

        existing_permissions = [
            perm for perm in self._group.permissions if perm.id == new_permission.id
        ]
        if not existing_permissions:
            self._group.add_permission(new_permission)
            return

        self._group.update_permission(
            new_permission.id, AccessPermission(id=None, access=new_permission.access)
        )

    def add_permissions(self, permissions: List[AccessPermission]) -> None:
        """Adds the user access permissions to the group.

        Args:
          permissions: the list of access permissions
        """
        for permission in permissions:
            self.add_user_access(permission)

    def add_role(self, new_role: GroupRole) -> None:
        """Add the role to the the group for center.

        Args:
          new_role: the role to add
        """
        if not self._fw:
            log.error(
                "no Flywheel proxy given when adding users to group %s",
                self._group.label,
            )
            return

        self._fw.add_group_role(group=self._group, role=new_role)

    def add_roles(self, roles: Sequence[GroupRole]) -> None:
        """Adds the roles in the list to the group.

        Allows roles to be assigned to users for projects w/in the group.

        Args:
          roles: the list of roles
        """
        for role in roles:
            self.add_role(role)

    def get_project(
        self, label: str, info_update: Optional[dict[str, Any]] = None
    ) -> Optional["ProjectAdaptor"]:
        """Returns a project in this group with the given label.

        Creates a new project if none exists.

        Args:
          label: the label for the project
        Returns:
          the project in this group with the label
        """
        project = self._fw.get_project(group=self._group, project_label=label)
        if not project:
            return None

        adaptor = ProjectAdaptor(project=project, proxy=self._fw)
        adaptor.add_tags(self.get_tags())
        if info_update:
            adaptor.update_info(info_update)
        adaptor.add_admin_users(self.get_user_access())
        return adaptor

    def get_project_by_id(self, project_id: str) -> Optional["ProjectAdaptor"]:
        """Returns a project in this group with the given ID.

        Args:
          project_id: the ID for the project
        Returns:
          the project in this group with the ID
        """
        project = self._fw.get_project_by_id(project_id)
        if not project:
            log.warning("No project found with ID %s", project_id)
            return None

        return ProjectAdaptor(project=project, proxy=self._fw)

    def find_project(self, label: str) -> Optional["ProjectAdaptor"]:
        """Returns the project adaptor in the group with the label.

        Args:
          label: the label of the desired project
        Returns:
          Project adaptor for project with label if exists, None otherwise.
        """
        projects = self._fw.find_projects(group_id=self._group.id, project_label=label)
        if not projects:
            return None

        return ProjectAdaptor(project=projects[0], proxy=self._fw)


class ProjectError(Exception):
    """Exception class for errors involving projects."""


class ProjectAdaptor:
    """Defines an adaptor for a flywheel project."""

    def __init__(self, *, project: flywheel.Project, proxy: FlywheelProxy) -> None:
        self._project = project.reload()
        self._fw = proxy

    @classmethod
    def create(
        cls, proxy: FlywheelProxy, group_id: str, project_label: str
    ) -> "ProjectAdaptor":
        """Creates a project adaptor for the project.

        Args:
          proxy: the Flywheel proxy
          group_id: the group ID
          project_label: the label for the project
        Returns:
          the adaptor for the named project if one exists
        Raises:
          ProjectError if no project exists
        """
        projects = proxy.find_projects(group_id=group_id, project_label=project_label)
        if not projects:
            raise ProjectError(f"Could not find project {group_id}/{project_label}")

        return ProjectAdaptor(project=projects[0], proxy=proxy)

    def __pull_project(self) -> None:
        """Pulls the referenced project from Flywheel instance."""
        projects = self._fw.find_projects(group_id=self.group, project_label=self.label)
        if not projects:
            return

        self._project = projects[0]

    @property
    def proxy(self) -> FlywheelProxy:
        """Returns the flywheel proxy object."""
        return self._fw

    @property
    def project(self) -> flywheel.Project:
        """Returns the enclosed Project."""
        return self._project

    @property
    def id(self):
        """Returns the ID of the enclosed project."""
        return self._project.id

    @property
    def label(self):
        """Returns the label of the enclosed project."""
        return self._project.label

    @property
    def group(self) -> str:
        """Returns the group label of the enclosed project."""
        return self._project.group

    def get_pipeline_adcid(self) -> int:
        """Returns the pipeline ADCID for this project.

        If not in the project metadata, the ADCID from the metadata is returned.
        If neither is present raises an exception.

        Returns:
          the pipeline ADCID
        Raises:
          ProjectError if neither "pipeline_adcid" or "adcid" are set in
          project metadata.
        """

        pipeline_adcid = self._project.info.get("pipeline_adcid")
        if pipeline_adcid is not None:
            return pipeline_adcid

        adcid = self._project.info.get("adcid")
        if adcid is not None:
            return adcid

        raise ProjectError(f"Project {self.group}/{self.label} has no ADCID")

    def add_tag(self, tag: str) -> None:
        """Add tag to the enclosed project.

        Args:
          tag: the tag
        """
        if tag not in self._project.tags:
            self._project.add_tag(tag)

    def add_tags(self, tags: Iterable[str]) -> None:
        """Adds given tags to the enclosed project.

        Args:
          tags: iterable collection of tags
        """
        for tag in tags:
            self.add_tag(tag)

    def set_copyable(self, state: bool) -> None:
        """Sets the copyable state of the project to the value.

        Args:
          state: the copyable state to set
        """
        self._project.update(copyable=state)

    def set_description(self, description: str) -> None:
        """Sets the description of the project.

        Args:
          description: the project description
        """
        self._project.update(description=description)

    @property
    def files(self) -> List[FileEntry]:
        """The list of files associated with this project."""
        return self._project.files

    def get_file(self, name: str) -> Optional[FileEntry]:
        """Gets the file from the enclosed project.

        Args:
          name: the file name
        Returns:
          the named file
        """
        return self._project.get_file(name)

    def reload(self):
        """Forces a reload on the project."""
        self._project = self._project.reload()

    def read_file(self, name: str) -> bytes:
        """Reads file from the named file.

        Args:
          name: the file name
        Returns:
          the bytes from the file
        """
        return self._project.read_file(name)

    @api_retry
    def upload_file(self, file_spec: flywheel.FileSpec) -> None:
        """Uploads the indicated file to enclosed project.

        Args:
          file_spec: the file specification
        """
        self._project.upload_file(file_spec)

    def get_user_roles(self, user_id: str) -> List[str]:
        """Gets the list of user role ids in this project.

        Args:
          user_id: the user id for the user
        Returns:
          list of role ids
        """
        assignments = [
            assignment
            for assignment in self._project.permissions
            if assignment.id == user_id
        ]
        if not assignments:
            return []

        return assignments[0].role_ids

    def add_user_role(self, user: User, role: RoleOutput) -> bool:
        """Adds the role to the user in the project.

        Args:
          user_id: the user id
          role_id: the role id
        """
        return self.add_user_roles(user=user, roles=[role])

    def add_user_roles(self, user: User, roles: Iterable[RoleOutput]) -> bool:
        """Adds the roles to the user in the project.

        Args:
          user: the user
          roles: the list of roles
        """
        if not roles:
            log.warning(
                "No roles to add to user %s in project %s/%s",
                user.id,
                self._project.group,
                self._project.label,
            )
            return False

        role_ids = [role.id for role in roles]
        return self.add_user_role_assignments(
            RolesRoleAssignment(id=user.id, role_ids=role_ids)
        )

    def add_user_role_assignments(self, role_assignment: RolesRoleAssignment) -> bool:
        """Adds role assignment to the project.

        Args:
          role_assignment: the role assignment
        Returns:
          True if role is set, False otherwise
        """
        user_roles = self.get_user_roles(role_assignment.id)
        if not user_roles:
            log_message = (
                f"User {role_assignment.id}"
                " has no permissions for "
                f"project {self._project.label}"
                ", adding roles"
            )
            if self._fw.dry_run:
                log.info("Dry Run: %s", log_message)
                return True

            log.info(log_message)
            user_role = RolesRoleAssignment(
                id=role_assignment.id, role_ids=role_assignment.role_ids
            )
            try:
                self._project.add_permission(user_role)
            except ApiException as error:
                raise ProjectError(
                    f"Failed to add user role to project: {error}"
                ) from error
            self.__pull_project()
            return True

        different = False
        for role_id in role_assignment.role_ids:
            if role_id not in user_roles:
                different = True
                user_roles.append(role_id)
        if not different:
            return True

        log_message = f"Adding roles to user {role_assignment.id}"
        if self._fw.dry_run:
            log.info("Dry Run: %s", log_message)
            return True
        try:
            self._project.update_permission(
                role_assignment.id, RolesRoleAssignment(id=None, role_ids=user_roles)
            )
        except ApiException as error:
            raise ProjectError(
                f"Failed to add user role to project: {error}"
            ) from error

        self.__pull_project()
        return True

    def add_admin_users(self, permissions: List[AccessPermission]) -> None:
        """Adds the users with admin access in the given group permissions.

        Args:
          permissions: the group access permissions
        """
        admin_role = self._fw.get_admin_role()
        assert admin_role
        admin_users = [
            permission.id for permission in permissions if permission.access == "admin"
        ]
        for user_id in admin_users:
            self.add_user_role_assignments(
                RolesRoleAssignment(id=user_id, role_ids=[admin_role.id])
            )

    def get_gear_rules(self) -> List[GearRule]:
        """Gets the gear rules for this project.

        Returns:
          the list of gear rules
        """
        return self._fw.get_project_gear_rules(project=self._project)

    def add_gear_rule(self, *, rule_input: GearRuleInput) -> None:
        """Adds the gear rule to the Flywheel project.

        Replaces an existing rule with the same name.

        Args:
          rule_input: the GearRuleInput for the gear
        """
        project_rules = self._fw.get_project_gear_rules(self._project)
        conflict = None
        for rule in project_rules:
            if rule.name == rule_input.name:
                conflict = rule
                break

        if self._fw.dry_run:
            if conflict:
                log.info(
                    "Dry Run: would remove conflicting rule %s from project %s",
                    conflict.name,
                    self._project.label,
                )
            log.info(
                "Dry Run: would add gear rule %s to project %s",
                rule_input.name,
                self._project.label,
            )
            return

        if conflict:
            self._fw.remove_project_gear_rule(project=self._project, rule=conflict)

        self._fw.add_project_rule(project=self._project, rule_input=rule_input)

    def remove_gear_rule(self, *, rule: GearRule) -> None:
        """Removes the gear rule from the project.

        Args:
          rule: the rule to remove
        """
        self._fw.remove_project_gear_rule(project=self._project, rule=rule)

    def get_apps(self) -> List[AttrDict]:
        """Returns the list of viewer apps for the project.

        Returns:
          the viewer apps for the project
        """
        return self._fw.get_project_apps(self._project)

    def set_apps(self, apps: List[AttrDict]) -> None:
        """Sets the viewer apps for the project.

        Args:
          apps: the list of viewer apps to add
        """
        self._fw.set_project_apps(project=self._project, apps=apps)

    def get_dataviews(self) -> List[DataView]:
        """Returns the list of dataviews for the project.

        Returns:
          the dataviews in the enclosed project
        """
        return self._fw.get_dataviews(self._project)

    def get_dataview(self, label: str) -> Optional[DataView]:
        """Returns the dataview in the project with the label.

        Args:
          label: the label for the desired dataview
        Returns:
          the dataview with matching label, None otherwise
        """
        dataviews = self.get_dataviews()
        for dataview in dataviews:
            if label == dataview.label:
                return dataview

        return None

    def add_dataview(self, dataview: DataView) -> str:
        """Adds the dataview to the enclosed project.

        Args:
          dataview: the DataView to add
        """

        # Copy the dataview into a ContainerIdViewInput
        # which is required to add the dataview
        # copying all of the properties but "origin"
        view_template = ContainerIdViewInput(
            parent=dataview.parent,
            label=dataview.label,
            description=dataview.description,
            columns=dataview.columns,
            group_by=dataview.group_by,
            filter=dataview.filter,
            file_spec=dataview.file_spec,
            include_ids=dataview.include_ids,
            include_labels=dataview.include_labels,
            error_column=dataview.error_column,
            missing_data_strategy=dataview.missing_data_strategy,
            sort=dataview.sort,
            id=dataview.id,
        )
        view_id = self._fw.add_dataview(project=self._project, viewinput=view_template)
        return view_id.id

    def read_dataview(self, view: DataView) -> StreamReader:
        return self._fw.read_view_data(view, self._project.id)

    def get_info(self) -> Dict[str, Any]:
        """Returns the info object for this project.

        Returns:
          the dictionary object with info for project
        """
        self._project = self._project.reload()
        return self._project.info

    def update_info(self, info: Dict[str, Any]) -> None:
        """Updates the info object for this project.

        Args:
          info: the info object
        """
        log.info("updating info for project %s", self._project.label)
        self._project.update_info(info)

    def get_custom_project_info(self, key_path: str) -> Optional[Any | Dict[str, Any]]:
        """Retrieve custom project info metadata value by key path.

        Args:
            key_path: path to desired field (level1_key:level2_key:....:key)

        Returns:
            Any: metadata value if exists
        """

        keys = key_path.split(":")
        index = 0
        info: Dict[str, Any] | Any = self.get_info()
        while index < len(keys) and info:
            info = info.get(keys[index])
            index += 1

        return info

    def add_subject(self, label: str) -> SubjectAdaptor:
        """Adds a subject with the given label.

        Args:
          label: the subject label
        Returns:
          the created Subject object
        """
        return SubjectAdaptor(self._project.add_subject(label=label))

    def find_subject(self, label: str) -> Optional[SubjectAdaptor]:
        """Finds the subject with the label.

        Args:
          label: the subject label
        Returns:
          the Subject object with the label. None, otherwise
        """
        subject = self._project.subjects.find_first(f"label={label}")
        if subject:
            return SubjectAdaptor(subject)

        return None

    def get_subject_by_id(self, subject_id: str) -> Optional[SubjectAdaptor]:
        """Gets the subject with the given id.

        Args:
          subject_id: the subject ID
        Returns:
          the Subject object the ID if found. None, otherwise
        """
        subject = self._project.subjects.find_first(f"_id={subject_id}")
        if subject:
            return SubjectAdaptor(subject)

        return None<|MERGE_RESOLUTION|>--- conflicted
+++ resolved
@@ -299,7 +299,6 @@
         """
         return self.__fw.projects.find_first(f"_id={project_id}")
 
-<<<<<<< HEAD
     def get_pipeline(self, adcid: int) -> list["ProjectAdaptor"]:
         """Returns the project adaptors for projects with pipeline ADCID set to
         the ADCID.
@@ -314,9 +313,6 @@
         return [ProjectAdaptor(project=project, proxy=self) for project in projects]
 
     def get_roles(self) -> Mapping[str, RoleOutput]:
-=======
-    def get_roles(self) -> dict[str, RoleOutput]:
->>>>>>> acbd7f5a
         """Gets all user roles for the FW instance.
 
         Does not include access roles for Groups.
