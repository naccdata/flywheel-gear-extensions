"""Defines the Form Scheduler Queue.

<<<<<<< HEAD
This module implements a queue-based system for scheduling and processing
form pipelines in Flywheel. It manages multiple pipelines (submission,
finalization) and ensures files are processed in the correct order with
proper coordination between pipeline stages.
=======
This module implements a queue-based system for scheduling and
processing form pipelines in Flywheel. It manages multiple pipelines
(submission, finalization) and ensures files are processed in the
correct order with proper coordination between pipeline stages.
>>>>>>> c1d96122
"""

import json
import logging
import re
from abc import ABC, abstractmethod
from collections import defaultdict
from json.decoder import JSONDecodeError
from typing import Dict, List, Optional, Tuple

from configs.ingest_configs import Pipeline, PipelineConfigs, PipelineType
from data.dataview import ColumnModel, make_builder
<<<<<<< HEAD
=======
from event_logging.event_logging import VisitEventLogger
>>>>>>> c1d96122
from flywheel.models.file_entry import FileEntry
from flywheel_adaptor.flywheel_proxy import FlywheelProxy, ProjectAdaptor
from gear_execution.gear_execution import GearExecutionError
from gear_execution.gear_trigger import (
    set_gear_inputs,
    trigger_gear,
)
from inputs.parameter_store import URLParameter
from jobs.job_poll import JobPoll
from nacc_common.qc_report import QCTransformerError
from notifications.email import EmailClient
from pydantic import BaseModel, ConfigDict, ValidationError

from form_scheduler_app.email_user import send_email
from form_scheduler_app.visitor_event_accumulator import EventAccumulator

# Regex pattern to extract module name from filenames
# Matches filenames like "ptid-MODULE.csv" and captures the module name
MODULE_PATTERN = re.compile(r"^.*-([a-zA-Z]+)(\..+)$")

log = logging.getLogger(__name__)


class PipelineQueue(BaseModel):
    """Class to represent a file queue for a given pipeline, with subqueues
    defined for each module accepted for the pipeline.

    The queue uses a round-robin approach to process files from different
    modules fairly, preventing any single module from monopolizing processing.

    Attributes:
        index: Current position in the round-robin rotation (-1 = not started)
        pipeline: Pipeline configuration defining accepted modules and tags
        subqueues: Dictionary mapping module names to their file queues
    """

    model_config = ConfigDict(arbitrary_types_allowed=True)

    index: int = -1
    pipeline: Pipeline
    subqueues: Dict[str, List[FileEntry]]

    @property
    def name(self) -> PipelineType:
        return self.pipeline.name

    @property
    def tags(self) -> List[str]:
        return self.pipeline.tags

    @property
    def modules(self) -> List[str]:
        return self.pipeline.modules

    @property
    def extensions(self) -> List[str]:
        return self.extensions

    def add_file_to_subqueue(self, module: str, file: FileEntry) -> bool:
        """Add the file to given module subqueue.

        Args:
            module: module name
            file: file to add

        Returns:
            True if file successfully queued
        """

        # skip over files that do not match the accepted modules for the pipeline
        if module.upper() not in self.modules:
            log.warning(
                "File %s is not in the accepted modules %s for pipeline `%s`",
                file.name,
                self.modules,
                self.name,
            )
            return False

        self.subqueues[module.upper()].append(file)
        return True

    def sort_subqueues(self):
        """Sort each queue by ascending order of file modified date.

        This ensures older files are processed first, maintaining FIFO
        ordering within each module's subqueue.
        """
        for subqueue in self.subqueues.values():
            subqueue.sort(key=lambda file: file.modified)

    def next_queue(self) -> Tuple[str, List[FileEntry]]:
        """Returns the next module queue for the pipeline using round-robin.

        Advances the index to the next module in a circular fashion,
        ensuring fair processing across all modules.

        Returns:
            Tuple with the module name and its corresponding
            queue to be processed.
        """
        # Circular increment: wraps around to 0 after reaching last module
        self.index = (self.index + 1) % len(self.modules)
        module = self.modules[self.index]
        return module, self.subqueues[module]

    def empty(self) -> bool:
        """Returns whether or not all the subqueues are empty.

        Returns:
            True if all subqueues are empty, False otherwise.
        """
        return all(not x for x in self.subqueues.values())


class PipelineQueueBuilder(ABC):
    """Abstract base class for building pipeline queues.
<<<<<<< HEAD

    Different pipeline types (submission, finalization) have different
    strategies for finding and organizing files. This builder pattern
    allows each pipeline type to implement its own file discovery logic.
    """

    def __init__(
        self, pipeline: Pipeline, queues: dict[str, list[FileEntry]]
    ) -> None:
        self.__pipeline = pipeline
        self.__queue = PipelineQueue(pipeline=pipeline, subqueues=queues)

    @property
    def name(self) -> PipelineType:
        return self.__pipeline.name

    @property
    def tags(self) -> List[str]:
        return self.__pipeline.tags

    @property
    def modules(self) -> List[str]:
        return self.__pipeline.modules

    @property
    def extensions(self) -> List[str]:
        return self.__pipeline.extensions

    def queue(self) -> PipelineQueue:
        return self.__queue

=======

    Different pipeline types (submission, finalization) have different
    strategies for finding and organizing files. This builder pattern
    allows each pipeline type to implement its own file discovery logic.
    """

    def __init__(self, pipeline: Pipeline, queues: dict[str, list[FileEntry]]) -> None:
        self.__pipeline = pipeline
        self.__queue = PipelineQueue(pipeline=pipeline, subqueues=queues)

    @property
    def name(self) -> PipelineType:
        return self.__pipeline.name

    @property
    def tags(self) -> List[str]:
        return self.__pipeline.tags

    @property
    def modules(self) -> List[str]:
        return self.__pipeline.modules

    @property
    def extensions(self) -> List[str]:
        return self.__pipeline.extensions

    def queue(self) -> PipelineQueue:
        return self.__queue

>>>>>>> c1d96122
    def add_pipeline_files(self, project: ProjectAdaptor) -> int:
        """Adds files from the project matching the pipeline to the queues.

        This method orchestrates the file discovery and queueing process:
        1. Find matching files using pipeline-specific logic
        2. Add files to appropriate module subqueues
        3. Sort subqueues by file modification time

        Args:
          project: the project

        Returns:
          Number of files successfully added to queues
        """
        # Use pipeline-specific logic to find matching files
        module_map = self.find_matching_visits_for_the_pipeline(project)
        if not module_map:
            log.info(
                f"No matching files for pipeline `{self.__pipeline.name}` "
                f"with tags: {self.__pipeline.tags} and "
                f"extensions: {self.__pipeline.extensions}"
            )
            return 0

        # Add each file to its module's subqueue
        num_files = 0
        for module, files in module_map.items():
            for file in files:
                added = self.__queue.add_file_to_subqueue(module, file)
                if added:
                    num_files += 1

        # Sort all subqueues by file modification time (oldest first)
        self.__queue.sort_subqueues()

        return num_files

    def file_match(self, file_entry: FileEntry) -> bool:
        return self.__pipeline.file_match(file_entry)

    @abstractmethod
    def find_matching_visits_for_the_pipeline(
        self, project: ProjectAdaptor
    ) -> dict[str, list[FileEntry]]:
        return {}


class SubmissionQueueBuilder(PipelineQueueBuilder):
    """Builder for submission pipeline queues.

    Submission pipelines process files at the PROJECT level. Files are
    identified by tags and extensions, with module names extracted from
    the filename pattern (e.g., "ptid-ivp.csv" -> module "ivp").
    """

    def find_matching_visits_for_the_pipeline(
        self, project: ProjectAdaptor
    ) -> dict[str, list[FileEntry]]:
        """Find project-level files matching pipeline criteria.

        Returns:
            Dictionary mapping module names to lists of matching files
        """
        # Filter project files by tags and extensions
        files = [
            file_entry for file_entry in project.files if self.file_match(file_entry)
        ]

        # Group files by module extracted from filename
        module_map: dict[str, list[FileEntry]] = defaultdict(list)
        for file in files:
            # Extract module name from filename (e.g., "ptid-uds.csv" -> "uds")
            match = re.search(MODULE_PATTERN, file.name.lower())
            if not match:
                log.warning(
                    "File %s is incorrectly tagged with one or more tags %s",
                    file.name,
                    self.tags,
                )
                continue

            module = match.group(1)
            module_map[module].append(file)
        return module_map


class FinalizationQueueBuilder(PipelineQueueBuilder):
    """Builder for finalization pipeline queues.

<<<<<<< HEAD
    Finalization pipelines process files at the ACQUISITION level.
    Uses Flywheel's DataView API to efficiently query files across
    multiple acquisitions, filtering by module labels, tags, and extensions.
    """

    def find_matching_visits_for_the_pipeline(
        self, *, project: ProjectAdaptor
=======
    Finalization pipelines process files at the ACQUISITION level. Uses
    Flywheel's DataView API to efficiently query files across multiple
    acquisitions, filtering by module labels, tags, and extensions.
    """

    def find_matching_visits_for_the_pipeline(
        self, project: ProjectAdaptor
>>>>>>> c1d96122
    ) -> dict[str, list[FileEntry]]:
        """Find acquisition-level files using DataView API.

        Uses Flywheel's DataView to query files across acquisitions,
        which is more efficient than iterating through all acquisitions.

        Args:
            project: Flywheel project container

        Returns:
            Dictionary mapping module names to lists of matching files
        """

        # TODO: Find a way to search multiple tags
        # Checked with FW and multi tag OR search currently doesn't work
        # finalization pipeline currently only has one tag, so no issue for now
        if len(self.tags) > 1:
            raise GearExecutionError(
                f"Cannot support searching for multiple file tags {self.tags}"
            )

        modules = self.modules
        tag = self.tags[0]
        extensions = self.extensions

        # Build regex pattern to match any of the accepted file extensions
        # e.g., [".json", ".csv"] -> "^.*\.json$|^.*\.csv$"
        filename_pattern = ""
        filename_pattern += "|".join(f"^.*\\{ext}$" for ext in extensions)

        # Create DataView to query acquisitions with matching files
        builder = make_builder(
            label=f"Participant visits with tags {tag}",
            description="List of finalized visits for the module",
            columns=[
                ColumnModel(data_key="file.name", label="filename"),
                ColumnModel(data_key="acquisition.label", label="module"),
            ],
            container="acquisition",
            # Filter: acquisition label must be in modules list AND file must have tag
            filter_str=f"acquisition.label=|[{','.join(modules)}],file.tags={tag}",
            missing_data_strategy="drop-row",
        )

        # Apply filename pattern filter
        builder.file_filter(value=filename_pattern, regex=True)
        # Need to set the container again (should be same as "container" above)
        # If only file_filter is set, FW reports following error:
        # ValueError: Both file_container and file_filter are required
        builder.file_container("acquisition")
        view = builder.build()

        # Execute DataView query and parse results
        module_map: dict[str, list[FileEntry]] = defaultdict(list)
        with project.read_dataview(view=view) as resp:
            try:
                result = json.load(resp)
            except JSONDecodeError as error:
                log.error(
                    "Error in loading dataview %s on container %s: %s",
                    view.label,
                    project.id,
                    error,
                )
                return module_map

        if not result or "data" not in result:
            return module_map

        # Group files by module from DataView results
        for visit in result["data"]:
            # Retrieve full file object from project
            file = project.get_file(visit["filename"])
            if file is None:
                continue
<<<<<<< HEAD

            # Add file to its module's list
            module_map[visit["module"]].append(file)

        return module_map


def create_queue_builder(pipeline: Pipeline) -> Optional[PipelineQueueBuilder]:
    """Factory function to create the appropriate queue builder for a pipeline.

    Args:
        pipeline: Pipeline configuration

    Returns:
        PipelineQueueBuilder instance for the pipeline type, or None if unsupported
    """
    # Initialize empty subqueues for each module
    queues = {k: [] for k in pipeline.modules}

    # Return appropriate builder based on pipeline type
    if pipeline.name == "finalization":
        return FinalizationQueueBuilder(pipeline=pipeline, queues=queues)
    if pipeline.name == "submission":
        return SubmissionQueueBuilder(pipeline=pipeline, queues=queues)
    return None


class FormSchedulerQueue:
    """Main orchestrator for scheduling and processing form pipelines.

    This class coordinates the entire pipeline processing workflow:
    1. Queues files for each configured pipeline
    2. Processes pipelines in order with proper synchronization
    3. Manages gear triggering and job polling
    4. Handles user notifications on completion

    The scheduler ensures only one pipeline runs at a time per project
    to avoid conflicts and race conditions.
    """

    def __init__(
        self,
        proxy: FlywheelProxy,
        project: ProjectAdaptor,
        pipeline_configs: PipelineConfigs,
        email_client: Optional[EmailClient] = None,
        portal_url: Optional[URLParameter] = None,
    ) -> None:
        """Initializer.

        Args:
            proxy: the proxy for the Flywheel instance
            project: Flywheel project container
            pipeline_configs: form pipeline configurations
            email_client: EmailClient to send emails from
            portal_url: The portal URL
        """
        self.__proxy = proxy
        self.__project = project
        self.__pipeline_configs = pipeline_configs
        self.__email_client = email_client
        self.__portal_url = portal_url
        self.__pipeline_queues: Dict[str, PipelineQueue] = {}

    def queue_files_for_pipeline(
        self, *, project: ProjectAdaptor, pipeline: Pipeline
    ) -> int:
        """Queue the matching files for the given pipeline.

        Args:
            project: Flywheel project container
=======

            # Add file to its module's list
            module_map[visit["module"]].append(file)

        return module_map


def create_queue_builder(pipeline: Pipeline) -> Optional[PipelineQueueBuilder]:
    """Factory function to create the appropriate queue builder for a pipeline.

    Args:
        pipeline: Pipeline configuration

    Returns:
        PipelineQueueBuilder instance for the pipeline type, or None if unsupported
    """
    # Initialize empty subqueues for each module
    queues: dict[str, list[FileEntry]] = {k: [] for k in pipeline.modules}

    # Return appropriate builder based on pipeline type
    if pipeline.name == "finalization":
        return FinalizationQueueBuilder(pipeline=pipeline, queues=queues)
    if pipeline.name == "submission":
        return SubmissionQueueBuilder(pipeline=pipeline, queues=queues)
    return None


class FormSchedulerQueue:
    """Main orchestrator for scheduling and processing form pipelines.

    This class coordinates the entire pipeline processing workflow:
    1. Queues files for each configured pipeline
    2. Processes pipelines in order with proper synchronization
    3. Manages gear triggering and job polling
    4. Handles user notifications on completion

    The scheduler ensures only one pipeline runs at a time per project
    to avoid conflicts and race conditions.
    """

    def __init__(
        self,
        proxy: FlywheelProxy,
        project: ProjectAdaptor,
        pipeline_configs: PipelineConfigs,
        event_logger: VisitEventLogger,
        email_client: Optional[EmailClient] = None,
        portal_url: Optional[URLParameter] = None,
    ) -> None:
        """Initializer.

        Args:
            proxy: the proxy for the Flywheel instance
            project: Flywheel project container
            pipeline_configs: form pipeline configurations
            event_logger: VisitEventLogger for logging visit events
            email_client: EmailClient to send emails from
            portal_url: The portal URL
        """
        self.__proxy = proxy
        self.__project = project
        self.__pipeline_configs = pipeline_configs
        self.__event_logger = event_logger
        self.__email_client = email_client
        self.__portal_url = portal_url
        self.__pipeline_queues: Dict[str, PipelineQueue] = {}

    def queue_files_for_pipeline(self, pipeline: Pipeline) -> int:
        """Queue the matching files for the given pipeline.

        Args:
>>>>>>> c1d96122
            pipeline: Pipeline configurations

        Returns:
            int: Number of files added to the pipeline queue
        """
        queue_builder = create_queue_builder(pipeline)
        if queue_builder is None:
            raise FormSchedulerError("Pipeline with name {pipeline.name} not supported")

<<<<<<< HEAD
        file_count = queue_builder.add_pipeline_files(project)
=======
        file_count = queue_builder.add_pipeline_files(self.__project)
>>>>>>> c1d96122
        self.__pipeline_queues[pipeline.name] = queue_builder.queue()

        return file_count

    def process_pipeline_queues(self):
        """Process all queued pipelines in configured order.

        Pipelines are processed sequentially in the order defined in the
        configuration file. This ensures proper dependencies between
        pipelines (e.g., submission must complete before finalization).

        Raises:
            GearExecutionError: if problems occur while processing
        """
        # Build search string to find running/pending jobs for this project
        # Used to ensure we don't start new pipelines while others are running
        search_str = JobPoll.generate_search_string(
            project_ids_list=[self.__project.id],
            gears_list=self.__pipeline_configs.gears,
            states_list=["running", "pending"],
        )

        # Process pipelines in configured order
        for pipeline in self.__pipeline_configs.pipelines:
            # Skip pipelines with no queued files
            if pipeline.name not in self.__pipeline_queues:
                continue

            try:
                self._process_pipeline_queue(
                    pipeline=pipeline,
                    pipeline_queue=self.__pipeline_queues[pipeline.name],
                    job_search=search_str,
                    notify_user=pipeline.notify_user,
                )
            except ValueError as error:
                raise GearExecutionError(
                    f"Failed to process pipeline `{pipeline.name}`: {error}"
                ) from error

    def _log_pipeline_events(self, *, file: FileEntry, pipeline: Pipeline) -> None:
        """Log pass-qc or not-pass-qc events for a processed file.

        Event logging failures are logged but don't stop pipeline processing.

        Args:
            file: The file that was processed
            pipeline: Pipeline configuration
        """
        try:
            event_accumulator = EventAccumulator(
                pipeline=pipeline,
                event_logger=self.__event_logger,
                datatype="form",
            )
            event_accumulator.log_events(file=file, project=self.__project)
        except (ValidationError, QCTransformerError) as error:
            # Validation errors from malformed data or transformers
            log.error(
                f"Failed to log events for {file.name}: {error}",
                exc_info=True,
            )
        except Exception as error:
            # Catch any unexpected errors (network, S3, etc.)
            log.error(
                f"Unexpected error logging events for {file.name}: {error}",
                exc_info=True,
            )

    def _process_pipeline_queue(
        self,
        *,
        pipeline: Pipeline,
        pipeline_queue: PipelineQueue,
        job_search: str,
        notify_user: bool,
    ):
        """Process files in a pipeline queue using round-robin scheduling.

        This method implements the core pipeline processing logic:
        1. Set up gear inputs (fixed, module-specific, matched)
        2. Process each module's subqueue in round-robin fashion
        3. For each file: remove tags, trigger gear, wait for completion
        4. Send notifications if enabled

        The round-robin approach ensures fair processing across modules,
        preventing any single module from monopolizing resources.

        Args:
            pipeline: pipeline configs
            pipeline_queue: files queued for this pipeline
            job_search: lookup string to find running pipelines
            notify_user: whether to notify the user about completion
        """

        # Get the starting gear's input file configurations
        # Inputs are categorized by how they're located:
        # - fixed: project-level files with fixed names
        # - module: project-level files with module-specific names
        # - matched: the file being processed from the queue
        gear_input_info = pipeline.starting_gear.get_inputs_by_file_locator_type(
            locators=["fixed", "matched", "module"]
        )

        gear_inputs: Dict[str, FileEntry] = {}

        # Set gear inputs of type "fixed"
        # These are project-level files with fixed filenames (e.g., "centers.csv")
        if gear_input_info and "fixed" in gear_input_info:
            set_gear_inputs(
                project=self.__project,
                gear_name=pipeline.starting_gear.gear_name,
                locator="fixed",
                gear_inputs_list=gear_input_info["fixed"],
                gear_inputs=gear_inputs,
            )

        # Process all subqueues using round-robin scheduling
        while not pipeline_queue.empty():
            # Get next module subqueue in round-robin order
            module, subqueue = pipeline_queue.next_queue()
            if not subqueue:
                continue

            # Set gear inputs of type "module"
            # These are project-level files with module-specific names
            # (e.g., "ivp-definitions.csv" for module "ivp")
            if gear_input_info and "module" in gear_input_info:
                set_gear_inputs(
                    project=self.__project,
                    gear_name=pipeline.starting_gear.gear_name,
                    locator="module",
                    gear_inputs_list=gear_input_info["module"],
                    gear_inputs=gear_inputs,
                    module=module,
                )

            # a. Check if any pipelines are already running for this project
            #    If one is found, wait for it to finish before continuing.
            #    This prevents race conditions and ensures proper sequencing.
            #    Note: This should rarely happen since this gear instance
            #    should be the only one triggering pipelines, but it's a safeguard.
            JobPoll.wait_for_pipeline(self.__proxy, job_search)

            log.info(
                "Start processing pipeline: `%s` module queue: `%s`",
                pipeline.name,
                module,
            )

            # Process all files in this module's subqueue
            while len(subqueue) > 0:
                # b. Pull the next file from subqueue and remove queue tags
                file = subqueue.pop(0)
                for tag in pipeline_queue.tags:
                    file.delete_tag(tag)

                # Reload file to get latest state
                # This is critical: without reload, the next gear might add
                # the same queue tags back, causing an infinite loop
                file = file.reload()

                # Set gear inputs of type "matched"
                # This is the actual file being processed from the queue
                if gear_input_info and "matched" in gear_input_info:
                    set_gear_inputs(
                        project=self.__project,
                        gear_name=pipeline.starting_gear.gear_name,
                        locator="matched",
                        gear_inputs_list=gear_input_info["matched"],
                        gear_inputs=gear_inputs,
                        matched_file=file,
                    )

                # c. Trigger the starting gear for this pipeline
<<<<<<< HEAD
                log.info(
                    f"Kicking off pipeline `{pipeline.name}` on module {module}"
                )
=======
                log.info(f"Kicking off pipeline `{pipeline.name}` on module {module}")
>>>>>>> c1d96122
                log.info(
                    f"Triggering {pipeline.starting_gear.gear_name} "
                    f"for {file.name}"
                )

                # Get the file's parent container as the gear destination
                destination = self.__proxy.get_container_by_id(
                    file.parent_ref.id  # type: ignore
                )
                trigger_gear(
                    proxy=self.__proxy,
                    gear_name=pipeline.starting_gear.gear_name,
                    log_args=False,
                    inputs=gear_inputs,
                    config=pipeline.starting_gear.configs.model_dump(),
                    destination=destination,
                )

                # d. Wait for the triggered pipeline to complete
                #    This ensures files are processed one at a time
                JobPoll.wait_for_pipeline(self.__proxy, job_search)

<<<<<<< HEAD
=======
                # Log pass-qc or not-pass-qc events based on QC-status logs
                self._log_pipeline_events(file=file, pipeline=pipeline)

>>>>>>> c1d96122
                # e. Send notification email if enabled
                #    Notifies the user who uploaded the file that processing
                #    has completed
                if notify_user and self.__email_client:
                    assert self.__portal_url, "portal URL must be set"
                    send_email(
                        proxy=self.__proxy,
                        email_client=self.__email_client,
                        file=file,
                        project=self.__project.project,
                        portal_url=self.__portal_url,
                    )  # type: ignore

                # f. Repeat until current subqueue is empty

            # Move to next subqueue in round-robin order
            # Repeat steps a-f until all subqueues are empty


class FormSchedulerError(Exception):
    pass<|MERGE_RESOLUTION|>--- conflicted
+++ resolved
@@ -1,16 +1,9 @@
 """Defines the Form Scheduler Queue.
 
-<<<<<<< HEAD
-This module implements a queue-based system for scheduling and processing
-form pipelines in Flywheel. It manages multiple pipelines (submission,
-finalization) and ensures files are processed in the correct order with
-proper coordination between pipeline stages.
-=======
 This module implements a queue-based system for scheduling and
 processing form pipelines in Flywheel. It manages multiple pipelines
 (submission, finalization) and ensures files are processed in the
 correct order with proper coordination between pipeline stages.
->>>>>>> c1d96122
 """
 
 import json
@@ -23,10 +16,7 @@
 
 from configs.ingest_configs import Pipeline, PipelineConfigs, PipelineType
 from data.dataview import ColumnModel, make_builder
-<<<<<<< HEAD
-=======
 from event_logging.event_logging import VisitEventLogger
->>>>>>> c1d96122
 from flywheel.models.file_entry import FileEntry
 from flywheel_adaptor.flywheel_proxy import FlywheelProxy, ProjectAdaptor
 from gear_execution.gear_execution import GearExecutionError
@@ -144,45 +134,12 @@
 
 class PipelineQueueBuilder(ABC):
     """Abstract base class for building pipeline queues.
-<<<<<<< HEAD
 
     Different pipeline types (submission, finalization) have different
     strategies for finding and organizing files. This builder pattern
     allows each pipeline type to implement its own file discovery logic.
     """
 
-    def __init__(
-        self, pipeline: Pipeline, queues: dict[str, list[FileEntry]]
-    ) -> None:
-        self.__pipeline = pipeline
-        self.__queue = PipelineQueue(pipeline=pipeline, subqueues=queues)
-
-    @property
-    def name(self) -> PipelineType:
-        return self.__pipeline.name
-
-    @property
-    def tags(self) -> List[str]:
-        return self.__pipeline.tags
-
-    @property
-    def modules(self) -> List[str]:
-        return self.__pipeline.modules
-
-    @property
-    def extensions(self) -> List[str]:
-        return self.__pipeline.extensions
-
-    def queue(self) -> PipelineQueue:
-        return self.__queue
-
-=======
-
-    Different pipeline types (submission, finalization) have different
-    strategies for finding and organizing files. This builder pattern
-    allows each pipeline type to implement its own file discovery logic.
-    """
-
     def __init__(self, pipeline: Pipeline, queues: dict[str, list[FileEntry]]) -> None:
         self.__pipeline = pipeline
         self.__queue = PipelineQueue(pipeline=pipeline, subqueues=queues)
@@ -206,7 +163,6 @@
     def queue(self) -> PipelineQueue:
         return self.__queue
 
->>>>>>> c1d96122
     def add_pipeline_files(self, project: ProjectAdaptor) -> int:
         """Adds files from the project matching the pipeline to the queues.
 
@@ -296,15 +252,6 @@
 class FinalizationQueueBuilder(PipelineQueueBuilder):
     """Builder for finalization pipeline queues.
 
-<<<<<<< HEAD
-    Finalization pipelines process files at the ACQUISITION level.
-    Uses Flywheel's DataView API to efficiently query files across
-    multiple acquisitions, filtering by module labels, tags, and extensions.
-    """
-
-    def find_matching_visits_for_the_pipeline(
-        self, *, project: ProjectAdaptor
-=======
     Finalization pipelines process files at the ACQUISITION level. Uses
     Flywheel's DataView API to efficiently query files across multiple
     acquisitions, filtering by module labels, tags, and extensions.
@@ -312,7 +259,6 @@
 
     def find_matching_visits_for_the_pipeline(
         self, project: ProjectAdaptor
->>>>>>> c1d96122
     ) -> dict[str, list[FileEntry]]:
         """Find acquisition-level files using DataView API.
 
@@ -388,79 +334,6 @@
             file = project.get_file(visit["filename"])
             if file is None:
                 continue
-<<<<<<< HEAD
-
-            # Add file to its module's list
-            module_map[visit["module"]].append(file)
-
-        return module_map
-
-
-def create_queue_builder(pipeline: Pipeline) -> Optional[PipelineQueueBuilder]:
-    """Factory function to create the appropriate queue builder for a pipeline.
-
-    Args:
-        pipeline: Pipeline configuration
-
-    Returns:
-        PipelineQueueBuilder instance for the pipeline type, or None if unsupported
-    """
-    # Initialize empty subqueues for each module
-    queues = {k: [] for k in pipeline.modules}
-
-    # Return appropriate builder based on pipeline type
-    if pipeline.name == "finalization":
-        return FinalizationQueueBuilder(pipeline=pipeline, queues=queues)
-    if pipeline.name == "submission":
-        return SubmissionQueueBuilder(pipeline=pipeline, queues=queues)
-    return None
-
-
-class FormSchedulerQueue:
-    """Main orchestrator for scheduling and processing form pipelines.
-
-    This class coordinates the entire pipeline processing workflow:
-    1. Queues files for each configured pipeline
-    2. Processes pipelines in order with proper synchronization
-    3. Manages gear triggering and job polling
-    4. Handles user notifications on completion
-
-    The scheduler ensures only one pipeline runs at a time per project
-    to avoid conflicts and race conditions.
-    """
-
-    def __init__(
-        self,
-        proxy: FlywheelProxy,
-        project: ProjectAdaptor,
-        pipeline_configs: PipelineConfigs,
-        email_client: Optional[EmailClient] = None,
-        portal_url: Optional[URLParameter] = None,
-    ) -> None:
-        """Initializer.
-
-        Args:
-            proxy: the proxy for the Flywheel instance
-            project: Flywheel project container
-            pipeline_configs: form pipeline configurations
-            email_client: EmailClient to send emails from
-            portal_url: The portal URL
-        """
-        self.__proxy = proxy
-        self.__project = project
-        self.__pipeline_configs = pipeline_configs
-        self.__email_client = email_client
-        self.__portal_url = portal_url
-        self.__pipeline_queues: Dict[str, PipelineQueue] = {}
-
-    def queue_files_for_pipeline(
-        self, *, project: ProjectAdaptor, pipeline: Pipeline
-    ) -> int:
-        """Queue the matching files for the given pipeline.
-
-        Args:
-            project: Flywheel project container
-=======
 
             # Add file to its module's list
             module_map[visit["module"]].append(file)
@@ -532,7 +405,6 @@
         """Queue the matching files for the given pipeline.
 
         Args:
->>>>>>> c1d96122
             pipeline: Pipeline configurations
 
         Returns:
@@ -542,11 +414,7 @@
         if queue_builder is None:
             raise FormSchedulerError("Pipeline with name {pipeline.name} not supported")
 
-<<<<<<< HEAD
-        file_count = queue_builder.add_pipeline_files(project)
-=======
         file_count = queue_builder.add_pipeline_files(self.__project)
->>>>>>> c1d96122
         self.__pipeline_queues[pipeline.name] = queue_builder.queue()
 
         return file_count
@@ -722,16 +590,9 @@
                     )
 
                 # c. Trigger the starting gear for this pipeline
-<<<<<<< HEAD
+                log.info(f"Kicking off pipeline `{pipeline.name}` on module {module}")
                 log.info(
-                    f"Kicking off pipeline `{pipeline.name}` on module {module}"
-                )
-=======
-                log.info(f"Kicking off pipeline `{pipeline.name}` on module {module}")
->>>>>>> c1d96122
-                log.info(
-                    f"Triggering {pipeline.starting_gear.gear_name} "
-                    f"for {file.name}"
+                    f"Triggering {pipeline.starting_gear.gear_name} for {file.name}"
                 )
 
                 # Get the file's parent container as the gear destination
@@ -751,12 +612,9 @@
                 #    This ensures files are processed one at a time
                 JobPoll.wait_for_pipeline(self.__proxy, job_search)
 
-<<<<<<< HEAD
-=======
                 # Log pass-qc or not-pass-qc events based on QC-status logs
                 self._log_pipeline_events(file=file, pipeline=pipeline)
 
->>>>>>> c1d96122
                 # e. Send notification email if enabled
                 #    Notifies the user who uploaded the file that processing
                 #    has completed
