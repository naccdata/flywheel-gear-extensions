--- conflicted
+++ resolved
@@ -4,11 +4,7 @@
 from inputs.environment import get_environment_variable
 from pydantic import TypeAdapter, ValidationError
 from ssm_parameter_store import EC2ParameterStore
-<<<<<<< HEAD
-from typing_extensions import TypedDict
-=======
 from typing_extensions import Type, TypedDict, TypeVar
->>>>>>> bc21c03f
 
 log = logging.getLogger(__name__)
 
@@ -93,20 +89,8 @@
         Args:
         store: the parameter store object
         """
-<<<<<<< HEAD
-        parameters = self.__store.get_parameters_by_path(path=param_path)
-
-        type_adapter = TypeAdapter(REDCapReportParameters)
-        try:
-            return type_adapter.validate_python(parameters)
-        except ValidationError as error:
-            raise ParameterError(
-                f"Missing REDCap report parameters at {param_path}: {error}"
-            ) from error
-=======
         return self.get_parameters(param_type=REDCapReportParameters,
                                    parameter_path=param_path)
->>>>>>> bc21c03f
 
     def get_s3_parameters(self, param_path: str) -> S3Parameters:
         """Pulls S3 access credentials from the SSM parameter store at the
@@ -119,20 +103,8 @@
         Raises:
           ParameterError if any of the credentials are missing
         """
-<<<<<<< HEAD
-        parameters = self.__store.get_parameters_by_path(path=param_path)
-
-        type_adapter = TypeAdapter(S3Parameters)
-        try:
-            return type_adapter.validate_python(parameters)
-        except ValidationError as error:
-            raise ParameterError(
-                f"Missing S3 bucket parameters at {param_path}: {error}"
-            ) from error
-=======
         return self.get_parameters(param_type=S3Parameters,
                                    parameter_path=param_path)
->>>>>>> bc21c03f
 
     def get_rds_parameters(self, param_path: str) -> RDSParameters:
         """Pulls RDS parameters from the SSM parameter store at the given path.
@@ -144,19 +116,8 @@
         Raises:
           ParameterError if any of the credentials are missing
         """
-<<<<<<< HEAD
-        parameters = self.__store.get_parameters_by_path(path=param_path)
-
-        type_adapter = TypeAdapter(RDSParameters)
-        try:
-            return type_adapter.validate_python(parameters)
-        except ValidationError as error:
-            raise ParameterError(
-                f"Missing RDS parameters at {param_path}: {error}") from error
-=======
         return self.get_parameters(param_type=RDSParameters,
                                    parameter_path=param_path)
->>>>>>> bc21c03f
 
     @classmethod
     def create_from_environment(cls) -> 'ParameterStore':
