--- conflicted
+++ resolved
@@ -1,8 +1,8 @@
-<<<<<<< HEAD
 from typing import Any, Dict
 
-=======
->>>>>>> 87388979
+from flywheel.models.container_parents import ContainerParents
+
+
 from flywheel.models.container_parents import ContainerParents
 
 
@@ -27,12 +27,9 @@
     def read(self) -> str:
         ...
 
-<<<<<<< HEAD
-    def get(self, key: str) -> Dict[str, Any]:
-        ...
-=======
     @property
     def parents(self) -> ContainerParents:
         ...
     
->>>>>>> 87388979
+    def get(self, key: str) -> Dict[str, Any]:
+        ...