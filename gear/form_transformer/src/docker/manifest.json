{
    "name": "form-transformer",
    "label": "Form CSV to JSON Transformer",
    "description": "Form specific transformation from CSV to JSON",
<<<<<<< HEAD
    "version": "1.1.0",
=======
    "version": "1.1.1",
>>>>>>> bd71d0e6
    "author": "NACC",
    "maintainer": "NACC <nacchelp@uw.edu>",
    "cite": "",
    "license": "MPL-2.0",
    "url": "https://naccdata.github.io/flywheel-gear-extensions",
    "source": "https://github.com/naccdata/flywheel-gear-extensions",
    "environment": {
        "FLYWHEEL": "/flywheel/v0"
    },
    "custom": {
        "gear-builder": {
            "category": "utility",
<<<<<<< HEAD
            "image": "naccdata/form-transformer:1.1.0"
=======
            "image": "naccdata/form-transformer:1.1.1"
>>>>>>> bd71d0e6
        },
        "flywheel": {
            "suite": "Curation",
            "show-job": true
        }
    },
    "inputs": {
        "api-key": {
            "base": "api-key"
        },
        "input_file": {
            "description": "a CSV file with NACCIDs",
            "base": "file",
            "type": {
                "enum": [
                    "tabular data"
                ]
            }
        },
        "form_configs_file": {
            "description": "A JSON file with forms module configurations",
            "base": "file",
            "type": {
                "enum": [
                    "source code"
                ]
            }
        },
        "transform_file": {
            "description": "A JSON file with transform data",
            "base": "file",
            "optional": true,
            "type": {
                "enum": [
                    "source code"
                ]
            }
        }
    },
    "config": {
        "apikey_path_prefix": {
            "description": "The instance specific AWS parameter gearbot path prefix",
            "type": "string",
            "default": "/prod/flywheel/gearbot"
        },
        "downstream_gears": {
            "description": "Comma-delimited list of downstream gears",
            "type": "string",
            "default": "form-qc-coordinator,form-qc-checker"
        }
    },
    "command": "/bin/run"
}<|MERGE_RESOLUTION|>--- conflicted
+++ resolved
@@ -2,11 +2,7 @@
     "name": "form-transformer",
     "label": "Form CSV to JSON Transformer",
     "description": "Form specific transformation from CSV to JSON",
-<<<<<<< HEAD
-    "version": "1.1.0",
-=======
     "version": "1.1.1",
->>>>>>> bd71d0e6
     "author": "NACC",
     "maintainer": "NACC <nacchelp@uw.edu>",
     "cite": "",
@@ -19,11 +15,7 @@
     "custom": {
         "gear-builder": {
             "category": "utility",
-<<<<<<< HEAD
-            "image": "naccdata/form-transformer:1.1.0"
-=======
             "image": "naccdata/form-transformer:1.1.1"
->>>>>>> bd71d0e6
         },
         "flywheel": {
             "suite": "Curation",
