--- conflicted
+++ resolved
@@ -127,26 +127,6 @@
 
         filename = f"{self.__file_input.filename}-identifier"
         input_path = Path(self.__file_input.filepath)
-<<<<<<< HEAD
-        with open(input_path, mode='r', encoding='utf-8') as csv_file:
-            with context.open_output(f'{filename}.csv',
-                                     mode='w',
-                                     encoding='utf-8') as out_file:
-                error_writer = ListErrorWriter(
-                    container_id=file_id,
-                    fw_path=self.proxy.get_lookup_path(
-                        self.proxy.get_file(file_id)))
-                success = run(input_file=csv_file,
-                              identifiers=identifiers,
-                              output_file=out_file,
-                              module_name=module_name,
-                              error_writer=error_writer)
-                context.metadata.add_qc_result(
-                    self.__file_input.file_input,
-                    name="validation",
-                    state="PASS" if success else "FAIL",
-                    data=error_writer.errors())
-=======
         with (open(input_path, mode='r', encoding='utf-8') as csv_file,
               context.open_output(f'{filename}.csv',
                                   mode='w',
@@ -157,12 +137,12 @@
             success = run(input_file=csv_file,
                           identifiers=identifiers,
                           output_file=out_file,
+                          module_name=module_name,
                           error_writer=error_writer)
             context.metadata.add_qc_result(self.__file_input.file_input,
                                            name="validation",
                                            state="PASS" if success else "FAIL",
                                            data=error_writer.errors())
->>>>>>> dbb0950c
 
 
 def main():
