# Changelog

All notable changes to this gear are documented in this file.

<<<<<<< HEAD

## 1.1.0, 1.1.1

* Adds pre-processing checks.
=======
## 1.1.2
* Changes the transformation schema format to only include unique fields
* Adds LBD/FTLD pre-processing checks
* Updates pre-processing error codes

## 1.1.0 - 1.1.1
* Adds pre-processing checks
>>>>>>> 2d21ad45
  
## 1.0.5
* Updates error reporting - move error metadata to visit error log files stored at project level
  
## 1.0.2
- Removes GearBot client
- Changes acquisition file naming schema

## 1.0.0

- Moves form-specific functionality of csv-to-json-transformer to form-transformer gear
- Adds transformer schema as input file

## 0.0.11 (from CSV-to-JSON-transformer)
- Normalizes the visit date to `YYYY-MM-DD` format
- Apply module specific transformations
- Creates Flywheel hierarchy (subject/session/acquisition) if it does not exist
- Converts the CSV record to JSON
- Check whether the record is a duplicate
- If not duplicate, upload/update visit file
- Update file info metadata and modality
- For each participant, creates a visits pending for QC file and upload it to Flywheel subject (QC Coordinator gear is triggered on this file)<|MERGE_RESOLUTION|>--- conflicted
+++ resolved
@@ -2,12 +2,6 @@
 
 All notable changes to this gear are documented in this file.
 
-<<<<<<< HEAD
-
-## 1.1.0, 1.1.1
-
-* Adds pre-processing checks.
-=======
 ## 1.1.2
 * Changes the transformation schema format to only include unique fields
 * Adds LBD/FTLD pre-processing checks
@@ -15,7 +9,6 @@
 
 ## 1.1.0 - 1.1.1
 * Adds pre-processing checks
->>>>>>> 2d21ad45
   
 ## 1.0.5
 * Updates error reporting - move error metadata to visit error log files stored at project level
