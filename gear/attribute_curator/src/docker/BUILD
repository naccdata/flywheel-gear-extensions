--- conflicted
+++ resolved
@@ -1,14 +1,5 @@
 file(name="manifest", source="manifest.json")
 
-<<<<<<< HEAD
-docker_image(name="attribute-curator",
-             source="Dockerfile",
-             dependencies=[
-                 ":manifest",
-                 "gear/attribute_curator/src/python/attribute_curator_app:bin"
-             ],
-             image_tags=["0.4.1", "latest"])
-=======
 docker_image(
     name="attribute-curator",
     source="Dockerfile",
@@ -16,6 +7,5 @@
         ":manifest",
         "gear/attribute_curator/src/python/attribute_curator_app:bin",
     ],
-    image_tags=["0.4.0", "latest"],
-)
->>>>>>> d1ce9bcf
+    image_tags=["0.4.1", "latest"],
+)