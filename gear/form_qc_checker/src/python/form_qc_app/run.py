"""The entry point for the form-qc-check gear."""

import logging
import sys
from typing import Optional

from flywheel_gear_toolkit import GearToolkitContext
from gear_execution.gear_execution import (
    ClientWrapper,
    GearBotClient,
    GearEngine,
    GearExecutionEnvironment,
    GearExecutionError,
    InputFileWrapper,
)
from inputs.context_parser import get_config
from inputs.parameter_store import ParameterError, ParameterStore
from keys.keys import DefaultValues
<<<<<<< HEAD
from redcap_api.redcap_connection import (
=======
from pydantic import ValidationError
from redcap.redcap_connection import (
>>>>>>> e7a53dc2
    REDCapConnectionError,
    REDCapReportConnection,
)
from s3.s3_client import S3BucketReader
from utils.utils import load_form_ingest_configurations

from form_qc_app.main import run

logging.basicConfig(stream=sys.stdout, level=logging.INFO)
log = logging.getLogger(__name__)


class FormQCCheckerVisitor(GearExecutionEnvironment):
    """The gear execution visitor for the form-qc-checker app."""

    def __init__(self,
                 client: ClientWrapper,
                 file_input: InputFileWrapper,
                 config_input: InputFileWrapper,
                 redcap_con: REDCapReportConnection,
                 s3_client: S3BucketReader,
                 supplement_input: Optional[InputFileWrapper] = None):
        """
        Args:
            client: Flywheel SDK client wrapper
            file_input: Gear input file wrapper
            config_input: forms module configurations file
            redcap_con: REDCap project for NACC QC checks
            s3_client: boto3 client for QC rules S3 bucket
            supplement_input: supplement input file (e.g. UDS for FTLD/LBD validations)
        """
        super().__init__(client=client)
        self.__file_input = file_input
        self.__config_input = config_input
        self.__redcap_con = redcap_con
        self.__s3_client = s3_client
        self.__supplement_input = supplement_input

    @classmethod
    def create(
            cls, context: GearToolkitContext,
            parameter_store: Optional[ParameterStore]
    ) -> 'FormQCCheckerVisitor':
        """Creates a form-qc-checker execution visitor.

        Args:
          context: the gear context
          parameter_store: the parameter store
        Raises:
          GearExecutionError if any error occurred while parsing gear configs
        """
        assert parameter_store, "Parameter store expected"

        client = GearBotClient.create(context=context,
                                      parameter_store=parameter_store)
        file_input = InputFileWrapper.create(input_name='form_data_file',
                                             context=context)
        assert file_input, "missing expected input, form_data_file"

        form_configs_input = InputFileWrapper.create(
            input_name='form_configs_file', context=context)
        assert form_configs_input, "missing expected input, form_configs_file"

        supplement_input = InputFileWrapper.create(
            input_name='supplement_data_file', context=context)

        rules_s3_bucket: str = get_config(gear_context=context,
                                          key='rules_s3_bucket',
                                          default='nacc-qc-rules')
        qc_checks_db_path: str = get_config(gear_context=context,
                                            key='qc_checks_db_path',
                                            default='/redcap/aws/qcchecks')

        try:
            redcap_params = parameter_store.get_redcap_report_parameters(
                param_path=qc_checks_db_path)
        except ParameterError as error:
            raise GearExecutionError(f'Parameter error: {error}') from error

        s3_client = S3BucketReader.create_from_environment(rules_s3_bucket)
        if not s3_client:
            raise GearExecutionError(
                f'Unable to access S3 bucket {rules_s3_bucket}')

        try:
            redcap_con = REDCapReportConnection.create_from(redcap_params)
        except REDCapConnectionError as error:
            raise GearExecutionError(error) from error

        return FormQCCheckerVisitor(client=client,
                                    file_input=file_input,
                                    config_input=form_configs_input,
                                    redcap_con=redcap_con,
                                    s3_client=s3_client,
                                    supplement_input=supplement_input)

    def run(self, context: GearToolkitContext):
        """Runs the form-qc-checker app.

        Args:
            context: the gear execution context
        """

        assert context, 'Gear context required'

        admin_group = self.admin_group(admin_id=context.config.get(
            'admin_group', DefaultValues.NACC_GROUP_ID))

        try:
            form_project_configs = load_form_ingest_configurations(
                self.__config_input.filepath)
        except ValidationError as error:
            raise GearExecutionError(
                'Error reading form configurations file'
                f'{self.__config_input.filename}: {error}') from error

        run(client_wrapper=self.client,
            input_wrapper=self.__file_input,
            s3_client=self.__s3_client,
            admin_group=admin_group,
            gear_context=context,
            form_project_configs=form_project_configs,
            redcap_connection=self.__redcap_con,
            supplement_input=self.__supplement_input)


def main():
    """Load necessary environment variables, create Flywheel, S3 connections,
    invoke QC app."""

    GearEngine.create_with_parameter_store().run(
        gear_type=FormQCCheckerVisitor)


if __name__ == "__main__":
    main()<|MERGE_RESOLUTION|>--- conflicted
+++ resolved
@@ -16,12 +16,8 @@
 from inputs.context_parser import get_config
 from inputs.parameter_store import ParameterError, ParameterStore
 from keys.keys import DefaultValues
-<<<<<<< HEAD
+from pydantic import ValidationError
 from redcap_api.redcap_connection import (
-=======
-from pydantic import ValidationError
-from redcap.redcap_connection import (
->>>>>>> e7a53dc2
     REDCapConnectionError,
     REDCapReportConnection,
 )
