--- conflicted
+++ resolved
@@ -1159,11 +1159,7 @@
         # TODO: should return None if not in this project
         return self.proxy.get_file(file_id)
 
-<<<<<<< HEAD
-    def reload(self):
-=======
     def reload(self) -> Self:
->>>>>>> c1d96122
         """Forces a reload on the project."""
         self._project = self._project.reload()
 
